# Licensed to the Apache Software Foundation (ASF) under one
# or more contributor license agreements.  See the NOTICE file
# distributed with this work for additional information
# regarding copyright ownership.  The ASF licenses this file
# to you under the Apache License, Version 2.0 (the
# "License"); you may not use this file except in compliance
# with the License.  You may obtain a copy of the License at
#
#   http://www.apache.org/licenses/LICENSE-2.0
#
# Unless required by applicable law or agreed to in writing,
# software distributed under the License is distributed on an
# "AS IS" BASIS, WITHOUT WARRANTIES OR CONDITIONS OF ANY
# KIND, either express or implied.  See the License for the
# specific language governing permissions and limitations
# under the License.

[package]
name = "datafusion-functions"
description = "Function packages for the DataFusion query engine"
keywords = ["datafusion", "logical", "plan", "expressions"]
readme = "README.md"
version = { workspace = true }
edition = "2024"
homepage = { workspace = true }
repository = { workspace = true }
license = { workspace = true }
authors = { workspace = true }
rust-version = { workspace = true }

[package.metadata.docs.rs]
all-features = true

# Note: add additional linter rules in lib.rs.
# Rust does not support workspace + new linter rules in subcrates yet
# https://github.com/rust-lang/cargo/issues/13157
[lints]
workspace = true

[features]
crypto_expressions = ["md-5", "sha2", "blake2", "blake3"]
# enable datetime functions
datetime_expressions = []
# Enable encoding by default so the doctests work. In general don't automatically enable all packages.
default = [
    "datetime_expressions",
    "encoding_expressions",
    "math_expressions",
    "regex_expressions",
    "string_expressions",
    "unicode_expressions",
]
# enable encode/decode functions
encoding_expressions = ["base64", "hex"]
# enable math functions
math_expressions = []
# enable regular expressions
regex_expressions = ["regex"]
# enable string functions
string_expressions = ["uuid"]
# enable unicode functions
unicode_expressions = ["unicode-segmentation"]

[lib]
name = "datafusion_functions"

[dependencies]
arrow = { workspace = true }
arrow-buffer = { workspace = true }
base64 = { version = "0.22", optional = true }
blake2 = { version = "^0.10.2", optional = true }
blake3 = { version = "1.8", optional = true }
chrono = { workspace = true }
datafusion-common = { workspace = true }
datafusion-doc = { workspace = true }
datafusion-execution = { workspace = true }
datafusion-expr = { workspace = true }
datafusion-expr-common = { workspace = true }
datafusion-macros = { workspace = true }
hex = { workspace = true, optional = true }
itertools = { workspace = true }
log = { workspace = true }
md-5 = { version = "^0.10.0", optional = true }
num-traits = { workspace = true }
rand = { workspace = true }
regex = { workspace = true, optional = true }
sha2 = { version = "^0.10.9", optional = true }
unicode-segmentation = { version = "^1.7.1", optional = true }
<<<<<<< HEAD
uuid = { workspace = true, optional = true }
=======
uuid = { version = "1.19", features = ["v4"], optional = true }
>>>>>>> 10c933cc

[dev-dependencies]
arrow = { workspace = true, features = ["test_utils"] }
criterion = { workspace = true }
ctor = { workspace = true }
env_logger = { workspace = true }
rand = { workspace = true }
tokio = { workspace = true, features = ["macros", "rt", "sync"] }

[[bench]]
harness = false
name = "ascii"
required-features = ["string_expressions"]

[[bench]]
harness = false
name = "concat"
required-features = ["string_expressions"]

[[bench]]
harness = false
name = "to_timestamp"
required-features = ["datetime_expressions"]

[[bench]]
harness = false
name = "encoding"
required-features = ["encoding_expressions"]

[[bench]]
harness = false
name = "chr"
required-features = ["string_expressions"]

[[bench]]
harness = false
name = "gcd"
required-features = ["math_expressions"]

[[bench]]
harness = false
name = "uuid"
required-features = ["string_expressions"]

[[bench]]
harness = false
name = "to_hex"
required-features = ["string_expressions"]

[[bench]]
harness = false
name = "regx"
required-features = ["regex_expressions"]

[[bench]]
harness = false
name = "make_date"
required-features = ["datetime_expressions"]

[[bench]]
harness = false
name = "iszero"
required-features = ["math_expressions"]

[[bench]]
harness = false
name = "nullif"

[[bench]]
harness = false
name = "date_bin"
required-features = ["datetime_expressions"]

[[bench]]
harness = false
name = "date_trunc"
required-features = ["datetime_expressions"]

[[bench]]
harness = false
name = "to_char"
required-features = ["datetime_expressions"]

[[bench]]
harness = false
name = "isnan"
required-features = ["math_expressions"]

[[bench]]
harness = false
name = "signum"
required-features = ["math_expressions"]

[[bench]]
harness = false
name = "substr_index"
required-features = ["unicode_expressions"]

[[bench]]
harness = false
name = "ltrim"
required-features = ["string_expressions"]

[[bench]]
harness = false
name = "lower"
required-features = ["string_expressions"]

[[bench]]
harness = false
name = "upper"
required-features = ["string_expressions"]

[[bench]]
harness = false
name = "pad"
required-features = ["unicode_expressions"]

[[bench]]
harness = false
name = "repeat"
required-features = ["string_expressions"]

[[bench]]
harness = false
name = "random"
required-features = ["math_expressions"]

[[bench]]
harness = false
name = "substr"
required-features = ["unicode_expressions"]

[[bench]]
harness = false
name = "character_length"
required-features = ["unicode_expressions"]

[[bench]]
harness = false
name = "cot"
required-features = ["math_expressions"]

[[bench]]
harness = false
name = "strpos"
required-features = ["unicode_expressions"]

[[bench]]
harness = false
name = "reverse"
required-features = ["unicode_expressions"]

[[bench]]
harness = false
name = "trunc"
required-features = ["math_expressions"]

[[bench]]
harness = false
name = "initcap"
required-features = ["unicode_expressions"]

[[bench]]
harness = false
name = "find_in_set"
required-features = ["unicode_expressions"]<|MERGE_RESOLUTION|>--- conflicted
+++ resolved
@@ -86,11 +86,7 @@
 regex = { workspace = true, optional = true }
 sha2 = { version = "^0.10.9", optional = true }
 unicode-segmentation = { version = "^1.7.1", optional = true }
-<<<<<<< HEAD
 uuid = { workspace = true, optional = true }
-=======
-uuid = { version = "1.19", features = ["v4"], optional = true }
->>>>>>> 10c933cc
 
 [dev-dependencies]
 arrow = { workspace = true, features = ["test_utils"] }
