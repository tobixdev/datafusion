--- conflicted
+++ resolved
@@ -323,13 +323,8 @@
             Null | Float64 | Timestamp(_, None) => {
                 args[0].cast_to(&Timestamp(Nanosecond, None), None)
             }
-<<<<<<< HEAD
-            DataType::Timestamp(_, Some(tz)) => {
+            Timestamp(_, Some(tz)) => {
                 args[0].cast_to(&Timestamp(Nanosecond, Some(Arc::clone(tz))), None)
-=======
-            Timestamp(_, Some(tz)) => {
-                args[0].cast_to(&Timestamp(Nanosecond, Some(tz)), None)
->>>>>>> f667a01f
             }
             Utf8View | LargeUtf8 | Utf8 => {
                 to_timestamp_impl::<TimestampNanosecondType>(args, "to_timestamp")
@@ -385,15 +380,10 @@
             Null | Int32 | Int64 | Timestamp(_, None) => {
                 args[0].cast_to(&Timestamp(Second, None), None)
             }
-<<<<<<< HEAD
-            DataType::Timestamp(_, Some(tz)) => {
+            Timestamp(_, Some(tz)) => {
                 args[0].cast_to(&Timestamp(Second, Some(Arc::clone(tz))), None)
             }
-            DataType::Utf8 => {
-=======
-            Timestamp(_, Some(tz)) => args[0].cast_to(&Timestamp(Second, Some(tz)), None),
             Utf8View | LargeUtf8 | Utf8 => {
->>>>>>> f667a01f
                 to_timestamp_impl::<TimestampSecondType>(args, "to_timestamp_seconds")
             }
             other => {
@@ -447,13 +437,8 @@
             Null | Int32 | Int64 | Timestamp(_, None) => {
                 args[0].cast_to(&Timestamp(Millisecond, None), None)
             }
-<<<<<<< HEAD
-            DataType::Timestamp(_, Some(tz)) => {
+            Timestamp(_, Some(tz)) => {
                 args[0].cast_to(&Timestamp(Millisecond, Some(Arc::clone(tz))), None)
-=======
-            Timestamp(_, Some(tz)) => {
-                args[0].cast_to(&Timestamp(Millisecond, Some(tz)), None)
->>>>>>> f667a01f
             }
             Utf8View | LargeUtf8 | Utf8 => {
                 to_timestamp_impl::<TimestampMillisecondType>(args, "to_timestamp_millis")
@@ -509,13 +494,8 @@
             Null | Int32 | Int64 | Timestamp(_, None) => {
                 args[0].cast_to(&Timestamp(Microsecond, None), None)
             }
-<<<<<<< HEAD
-            DataType::Timestamp(_, Some(tz)) => {
+            Timestamp(_, Some(tz)) => {
                 args[0].cast_to(&Timestamp(Microsecond, Some(Arc::clone(tz))), None)
-=======
-            Timestamp(_, Some(tz)) => {
-                args[0].cast_to(&Timestamp(Microsecond, Some(tz)), None)
->>>>>>> f667a01f
             }
             Utf8View | LargeUtf8 | Utf8 => {
                 to_timestamp_impl::<TimestampMicrosecondType>(args, "to_timestamp_micros")
@@ -571,13 +551,8 @@
             Null | Int32 | Int64 | Timestamp(_, None) => {
                 args[0].cast_to(&Timestamp(Nanosecond, None), None)
             }
-<<<<<<< HEAD
-            DataType::Timestamp(_, Some(tz)) => {
+            Timestamp(_, Some(tz)) => {
                 args[0].cast_to(&Timestamp(Nanosecond, Some(Arc::clone(tz))), None)
-=======
-            Timestamp(_, Some(tz)) => {
-                args[0].cast_to(&Timestamp(Nanosecond, Some(tz)), None)
->>>>>>> f667a01f
             }
             Utf8View | LargeUtf8 | Utf8 => {
                 to_timestamp_impl::<TimestampNanosecondType>(args, "to_timestamp_nanos")
@@ -1013,15 +988,9 @@
 
         for udf in &udfs {
             for array in arrays {
-<<<<<<< HEAD
                 let rt = udf.return_type(&[array.data_type().clone()]).unwrap();
-                assert!(matches!(rt, DataType::Timestamp(_, Some(_))));
-
-=======
-                let rt = udf.return_type(&[array.data_type()]).unwrap();
                 assert!(matches!(rt, Timestamp(_, Some(_))));
                 #[allow(deprecated)] // TODO: migrate to invoke_with_args
->>>>>>> f667a01f
                 let res = udf
                     .invoke_batch(&[array.clone()], 1)
                     .expect("that to_timestamp parsed values without error");
@@ -1062,15 +1031,9 @@
 
         for udf in &udfs {
             for array in arrays {
-<<<<<<< HEAD
                 let rt = udf.return_type(&[array.data_type().clone()]).unwrap();
-                assert!(matches!(rt, DataType::Timestamp(_, None)));
-
-=======
-                let rt = udf.return_type(&[array.data_type()]).unwrap();
                 assert!(matches!(rt, Timestamp(_, None)));
                 #[allow(deprecated)] // TODO: migrate to invoke_with_args
->>>>>>> f667a01f
                 let res = udf
                     .invoke_batch(&[array.clone()], 1)
                     .expect("that to_timestamp parsed values without error");
