--- conflicted
+++ resolved
@@ -21,20 +21,11 @@
 use arrow::datatypes::DataType;
 use datafusion_common::{exec_err, Result};
 use datafusion_expr::function::Hint;
-<<<<<<< HEAD
-use datafusion_expr::scalar_doc_sections::DOC_SECTION_STRING;
-use datafusion_expr::{
-    ColumnarValue, Documentation, ScalarUDFImpl, Signature, TypeSignature, Volatility,
-};
-use std::any::Any;
-use std::sync::OnceLock;
-=======
 use datafusion_expr::{
     ColumnarValue, Documentation, ScalarUDFImpl, Signature, TypeSignature, Volatility,
 };
 use datafusion_macros::user_doc;
 use std::any::Any;
->>>>>>> f667a01f
 
 /// Returns the longest string with leading and trailing characters removed. If the characters are not specified, whitespace is removed.
 /// btrim('xyxtrimyyx', 'xyz') = 'trim'
@@ -136,38 +127,8 @@
     }
 
     fn documentation(&self) -> Option<&Documentation> {
-<<<<<<< HEAD
-        Some(get_btrim_doc())
-    }
-}
-
-static DOCUMENTATION: OnceLock<Documentation> = OnceLock::new();
-
-fn get_btrim_doc() -> &'static Documentation {
-    DOCUMENTATION.get_or_init(|| {
-        Documentation::builder()
-            .with_doc_section(DOC_SECTION_STRING)
-            .with_description("Trims the specified trim string from the start and end of a string. If no trim string is provided, all whitespace is removed from the start and end of the input string.")
-            .with_syntax_example("btrim(str[, trim_str])")
-            .with_sql_example(r#"```sql
-> select btrim('__datafusion____', '_');
-+-------------------------------------------+
-| btrim(Utf8("__datafusion____"),Utf8("_")) |
-+-------------------------------------------+
-| datafusion                                |
-+-------------------------------------------+
-```"#)
-            .with_standard_argument("str", "String")
-            .with_argument("trim_str", "String expression to operate on. Can be a constant, column, or function, and any combination of operators. _Default is whitespace characters._")
-            .with_related_udf("ltrim")
-            .with_related_udf("rtrim")
-            .build()
-            .unwrap()
-    })
-=======
         self.doc()
     }
->>>>>>> f667a01f
 }
 
 #[cfg(test)]
@@ -186,11 +147,7 @@
         // String view cases for checking normal logic
         test_function!(
             BTrimFunc::new(),
-<<<<<<< HEAD
-            &[ColumnarValue::from(ScalarValue::Utf8View(Some(
-=======
-            vec![ColumnarValue::Scalar(ScalarValue::Utf8View(Some(
->>>>>>> f667a01f
+            vec![ColumnarValue::from(ScalarValue::Utf8View(Some(
                 String::from("alphabet  ")
             )))],
             Ok(Some("alphabet")),
@@ -200,11 +157,7 @@
         );
         test_function!(
             BTrimFunc::new(),
-<<<<<<< HEAD
-            &[ColumnarValue::from(ScalarValue::Utf8View(Some(
-=======
-            vec![ColumnarValue::Scalar(ScalarValue::Utf8View(Some(
->>>>>>> f667a01f
+            vec![ColumnarValue::from(ScalarValue::Utf8View(Some(
                 String::from("  alphabet  ")
             ))),],
             Ok(Some("alphabet")),
@@ -214,13 +167,8 @@
         );
         test_function!(
             BTrimFunc::new(),
-<<<<<<< HEAD
-            &[
-                ColumnarValue::from(ScalarValue::Utf8View(Some(String::from(
-=======
-            vec![
-                ColumnarValue::Scalar(ScalarValue::Utf8View(Some(String::from(
->>>>>>> f667a01f
+            vec![
+                ColumnarValue::from(ScalarValue::Utf8View(Some(String::from(
                     "alphabet"
                 )))),
                 ColumnarValue::from(ScalarValue::Utf8View(Some(String::from("t")))),
@@ -232,13 +180,8 @@
         );
         test_function!(
             BTrimFunc::new(),
-<<<<<<< HEAD
-            &[
-                ColumnarValue::from(ScalarValue::Utf8View(Some(String::from(
-=======
-            vec![
-                ColumnarValue::Scalar(ScalarValue::Utf8View(Some(String::from(
->>>>>>> f667a01f
+            vec![
+                ColumnarValue::from(ScalarValue::Utf8View(Some(String::from(
                     "alphabet"
                 )))),
                 ColumnarValue::from(ScalarValue::Utf8View(Some(String::from("alphabe")))),
@@ -250,13 +193,8 @@
         );
         test_function!(
             BTrimFunc::new(),
-<<<<<<< HEAD
-            &[
-                ColumnarValue::from(ScalarValue::Utf8View(Some(String::from(
-=======
-            vec![
-                ColumnarValue::Scalar(ScalarValue::Utf8View(Some(String::from(
->>>>>>> f667a01f
+            vec![
+                ColumnarValue::from(ScalarValue::Utf8View(Some(String::from(
                     "alphabet"
                 )))),
                 ColumnarValue::from(ScalarValue::Utf8View(None)),
@@ -269,13 +207,8 @@
         // Special string view case for checking unlined output(len > 12)
         test_function!(
             BTrimFunc::new(),
-<<<<<<< HEAD
-            &[
-                ColumnarValue::from(ScalarValue::Utf8View(Some(String::from(
-=======
-            vec![
-                ColumnarValue::Scalar(ScalarValue::Utf8View(Some(String::from(
->>>>>>> f667a01f
+            vec![
+                ColumnarValue::from(ScalarValue::Utf8View(Some(String::from(
                     "xxxalphabetalphabetxxx"
                 )))),
                 ColumnarValue::from(ScalarValue::Utf8View(Some(String::from("x")))),
@@ -288,47 +221,29 @@
         // String cases
         test_function!(
             BTrimFunc::new(),
-<<<<<<< HEAD
-            &[ColumnarValue::from(ScalarValue::Utf8(Some(String::from(
+            vec![ColumnarValue::from(ScalarValue::Utf8(Some(String::from(
                 "alphabet  "
             )))),],
-=======
-            vec![ColumnarValue::Scalar(ScalarValue::Utf8(Some(
-                String::from("alphabet  ")
-            ))),],
->>>>>>> f667a01f
-            Ok(Some("alphabet")),
-            &str,
-            Utf8,
-            StringArray
-        );
-        test_function!(
-            BTrimFunc::new(),
-<<<<<<< HEAD
-            &[ColumnarValue::from(ScalarValue::Utf8(Some(String::from(
+            Ok(Some("alphabet")),
+            &str,
+            Utf8,
+            StringArray
+        );
+        test_function!(
+            BTrimFunc::new(),
+            vec![ColumnarValue::from(ScalarValue::Utf8(Some(String::from(
                 "alphabet  "
             )))),],
-=======
-            vec![ColumnarValue::Scalar(ScalarValue::Utf8(Some(
-                String::from("alphabet  ")
-            ))),],
->>>>>>> f667a01f
-            Ok(Some("alphabet")),
-            &str,
-            Utf8,
-            StringArray
-        );
-        test_function!(
-            BTrimFunc::new(),
-<<<<<<< HEAD
-            &[
+            Ok(Some("alphabet")),
+            &str,
+            Utf8,
+            StringArray
+        );
+        test_function!(
+            BTrimFunc::new(),
+            vec![
                 ColumnarValue::from(ScalarValue::Utf8(Some(String::from("alphabet")))),
                 ColumnarValue::from(ScalarValue::Utf8(Some(String::from("t")))),
-=======
-            vec![
-                ColumnarValue::Scalar(ScalarValue::Utf8(Some(String::from("alphabet")))),
-                ColumnarValue::Scalar(ScalarValue::Utf8(Some(String::from("t")))),
->>>>>>> f667a01f
             ],
             Ok(Some("alphabe")),
             &str,
@@ -337,15 +252,9 @@
         );
         test_function!(
             BTrimFunc::new(),
-<<<<<<< HEAD
-            &[
+            vec![
                 ColumnarValue::from(ScalarValue::Utf8(Some(String::from("alphabet")))),
                 ColumnarValue::from(ScalarValue::Utf8(Some(String::from("alphabe")))),
-=======
-            vec![
-                ColumnarValue::Scalar(ScalarValue::Utf8(Some(String::from("alphabet")))),
-                ColumnarValue::Scalar(ScalarValue::Utf8(Some(String::from("alphabe")))),
->>>>>>> f667a01f
             ],
             Ok(Some("t")),
             &str,
@@ -354,15 +263,9 @@
         );
         test_function!(
             BTrimFunc::new(),
-<<<<<<< HEAD
-            &[
+            vec![
                 ColumnarValue::from(ScalarValue::Utf8(Some(String::from("alphabet")))),
                 ColumnarValue::from(ScalarValue::Utf8(None)),
-=======
-            vec![
-                ColumnarValue::Scalar(ScalarValue::Utf8(Some(String::from("alphabet")))),
-                ColumnarValue::Scalar(ScalarValue::Utf8(None)),
->>>>>>> f667a01f
             ],
             Ok(None),
             &str,
