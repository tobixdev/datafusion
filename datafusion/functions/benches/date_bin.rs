// Licensed to the Apache Software Foundation (ASF) under one
// or more contributor license agreements.  See the NOTICE file
// distributed with this work for additional information
// regarding copyright ownership.  The ASF licenses this file
// to you under the Apache License, Version 2.0 (the
// "License"); you may not use this file except in compliance
// with the License.  You may obtain a copy of the License at
//
//   http://www.apache.org/licenses/LICENSE-2.0
//
// Unless required by applicable law or agreed to in writing,
// software distributed under the License is distributed on an
// "AS IS" BASIS, WITHOUT WARRANTIES OR CONDITIONS OF ANY
// KIND, either express or implied.  See the License for the
// specific language governing permissions and limitations
// under the License.

extern crate criterion;

use std::sync::Arc;

use arrow::array::{Array, ArrayRef, TimestampSecondArray};
use criterion::{black_box, criterion_group, criterion_main, Criterion};
use datafusion_common::ScalarValue;
use rand::rngs::ThreadRng;
use rand::Rng;

use datafusion_expr::ColumnarValue;
use datafusion_functions::datetime::date_bin;

fn timestamps(rng: &mut ThreadRng) -> TimestampSecondArray {
    let mut seconds = vec![];
    for _ in 0..1000 {
        seconds.push(rng.gen_range(0..1_000_000));
    }

    TimestampSecondArray::from(seconds)
}

fn criterion_benchmark(c: &mut Criterion) {
    c.bench_function("date_bin_1000", |b| {
        let mut rng = rand::thread_rng();
<<<<<<< HEAD
        let interval = ColumnarValue::from(ScalarValue::new_interval_dt(0, 1_000_000));
        let timestamps = ColumnarValue::Array(Arc::new(timestamps(&mut rng)) as ArrayRef);
=======
        let timestamps_array = Arc::new(timestamps(&mut rng)) as ArrayRef;
        let batch_len = timestamps_array.len();
        let interval = ColumnarValue::Scalar(ScalarValue::new_interval_dt(0, 1_000_000));
        let timestamps = ColumnarValue::Array(timestamps_array);
>>>>>>> f667a01f
        let udf = date_bin();

        b.iter(|| {
            // TODO use invoke_with_args
            black_box(
                udf.invoke_batch(&[interval.clone(), timestamps.clone()], batch_len)
                    .expect("date_bin should work on valid values"),
            )
        })
    });
}

criterion_group!(benches, criterion_benchmark);
criterion_main!(benches);<|MERGE_RESOLUTION|>--- conflicted
+++ resolved
@@ -40,15 +40,10 @@
 fn criterion_benchmark(c: &mut Criterion) {
     c.bench_function("date_bin_1000", |b| {
         let mut rng = rand::thread_rng();
-<<<<<<< HEAD
-        let interval = ColumnarValue::from(ScalarValue::new_interval_dt(0, 1_000_000));
-        let timestamps = ColumnarValue::Array(Arc::new(timestamps(&mut rng)) as ArrayRef);
-=======
         let timestamps_array = Arc::new(timestamps(&mut rng)) as ArrayRef;
         let batch_len = timestamps_array.len();
-        let interval = ColumnarValue::Scalar(ScalarValue::new_interval_dt(0, 1_000_000));
+        let interval = ColumnarValue::from(ScalarValue::new_interval_dt(0, 1_000_000));
         let timestamps = ColumnarValue::Array(timestamps_array);
->>>>>>> f667a01f
         let udf = date_bin();
 
         b.iter(|| {
