// Licensed to the Apache Software Foundation (ASF) under one
// or more contributor license agreements.  See the NOTICE file
// distributed with this work for additional information
// regarding copyright ownership.  The ASF licenses this file
// to you under the Apache License, Version 2.0 (the
// "License"); you may not use this file except in compliance
// with the License.  You may obtain a copy of the License at
//
//   http://www.apache.org/licenses/LICENSE-2.0
//
// Unless required by applicable law or agreed to in writing,
// software distributed under the License is distributed on an
// "AS IS" BASIS, WITHOUT WARRANTIES OR CONDITIONS OF ANY
// KIND, either express or implied.  See the License for the
// specific language governing permissions and limitations
// under the License.

use std::sync::Arc;

use datafusion_common::HashMap;
pub(crate) use datafusion_physical_expr_common::physical_expr::PhysicalExpr;
pub use datafusion_physical_expr_common::physical_expr::PhysicalExprRef;
use itertools::izip;

/// This function is similar to the `contains` method of `Vec`. It finds
/// whether `expr` is among `physical_exprs`.
pub fn physical_exprs_contains(
    physical_exprs: &[Arc<dyn PhysicalExpr>],
    expr: &Arc<dyn PhysicalExpr>,
) -> bool {
    physical_exprs
        .iter()
        .any(|physical_expr| physical_expr.eq(expr))
}

/// Checks whether the given physical expression slices are equal.
pub fn physical_exprs_equal(
    lhs: &[Arc<dyn PhysicalExpr>],
    rhs: &[Arc<dyn PhysicalExpr>],
) -> bool {
    lhs.len() == rhs.len() && izip!(lhs, rhs).all(|(lhs, rhs)| lhs.eq(rhs))
}

/// Checks whether the given physical expression slices are equal in the sense
/// of bags (multi-sets), disregarding their orderings.
pub fn physical_exprs_bag_equal(
    lhs: &[Arc<dyn PhysicalExpr>],
    rhs: &[Arc<dyn PhysicalExpr>],
) -> bool {
    let mut multi_set_lhs: HashMap<_, usize> = HashMap::new();
    let mut multi_set_rhs: HashMap<_, usize> = HashMap::new();
    for expr in lhs {
        *multi_set_lhs.entry(expr).or_insert(0) += 1;
    }
    for expr in rhs {
        *multi_set_rhs.entry(expr).or_insert(0) += 1;
    }
    multi_set_lhs == multi_set_rhs
}

#[cfg(test)]
mod tests {
    use super::*;

    use crate::expressions::{Column, Literal};
    use crate::physical_expr::{
        physical_exprs_bag_equal, physical_exprs_contains, physical_exprs_equal,
    };

    use datafusion_common::ScalarValue;

    #[test]
    fn test_physical_exprs_contains() {
        let lit_true = Arc::new(Literal::from(ScalarValue::Boolean(Some(true))))
            as Arc<dyn PhysicalExpr>;
        let lit_false = Arc::new(Literal::from(ScalarValue::Boolean(Some(false))))
            as Arc<dyn PhysicalExpr>;
        let lit4 =
            Arc::new(Literal::from(ScalarValue::Int32(Some(4)))) as Arc<dyn PhysicalExpr>;
        let lit2 =
            Arc::new(Literal::from(ScalarValue::Int32(Some(2)))) as Arc<dyn PhysicalExpr>;
        let lit1 =
            Arc::new(Literal::from(ScalarValue::Int32(Some(1)))) as Arc<dyn PhysicalExpr>;
        let col_a_expr = Arc::new(Column::new("a", 0)) as Arc<dyn PhysicalExpr>;
        let col_b_expr = Arc::new(Column::new("b", 1)) as Arc<dyn PhysicalExpr>;
        let col_c_expr = Arc::new(Column::new("c", 2)) as Arc<dyn PhysicalExpr>;

        // lit(true), lit(false), lit(4), lit(2), Col(a), Col(b)
        let physical_exprs: Vec<Arc<dyn PhysicalExpr>> = vec![
            Arc::clone(&lit_true),
            Arc::clone(&lit_false),
            Arc::clone(&lit4),
            Arc::clone(&lit2),
            Arc::clone(&col_a_expr),
            Arc::clone(&col_b_expr),
        ];
        // below expressions are inside physical_exprs
        assert!(physical_exprs_contains(&physical_exprs, &lit_true));
        assert!(physical_exprs_contains(&physical_exprs, &lit2));
        assert!(physical_exprs_contains(&physical_exprs, &col_b_expr));

        // below expressions are not inside physical_exprs
        assert!(!physical_exprs_contains(&physical_exprs, &col_c_expr));
        assert!(!physical_exprs_contains(&physical_exprs, &lit1));
    }

    #[test]
    fn test_physical_exprs_equal() {
        let lit_true = Arc::new(Literal::from(ScalarValue::Boolean(Some(true))))
            as Arc<dyn PhysicalExpr>;
        let lit_false = Arc::new(Literal::from(ScalarValue::Boolean(Some(false))))
            as Arc<dyn PhysicalExpr>;
        let lit1 =
            Arc::new(Literal::from(ScalarValue::Int32(Some(1)))) as Arc<dyn PhysicalExpr>;
        let lit2 =
            Arc::new(Literal::from(ScalarValue::Int32(Some(2)))) as Arc<dyn PhysicalExpr>;
        let col_b_expr = Arc::new(Column::new("b", 1)) as Arc<dyn PhysicalExpr>;

        let vec1 = vec![Arc::clone(&lit_true), Arc::clone(&lit_false)];
        let vec2 = vec![Arc::clone(&lit_true), Arc::clone(&col_b_expr)];
        let vec3 = vec![Arc::clone(&lit2), Arc::clone(&lit1)];
        let vec4 = vec![Arc::clone(&lit_true), Arc::clone(&lit_false)];

        // these vectors are same
        assert!(physical_exprs_equal(&vec1, &vec1));
        assert!(physical_exprs_equal(&vec1, &vec4));
        assert!(physical_exprs_bag_equal(&vec1, &vec1));
        assert!(physical_exprs_bag_equal(&vec1, &vec4));

        // these vectors are different
        assert!(!physical_exprs_equal(&vec1, &vec2));
        assert!(!physical_exprs_equal(&vec1, &vec3));
        assert!(!physical_exprs_bag_equal(&vec1, &vec2));
        assert!(!physical_exprs_bag_equal(&vec1, &vec3));
    }

    #[test]
    fn test_physical_exprs_set_equal() {
        let list1: Vec<Arc<dyn PhysicalExpr>> = vec![
            Arc::new(Column::new("a", 0)),
            Arc::new(Column::new("a", 0)),
            Arc::new(Column::new("b", 1)),
        ];
        let list2: Vec<Arc<dyn PhysicalExpr>> = vec![
            Arc::new(Column::new("b", 1)),
            Arc::new(Column::new("b", 1)),
            Arc::new(Column::new("a", 0)),
        ];
        assert!(!physical_exprs_bag_equal(
            list1.as_slice(),
            list2.as_slice()
        ));
        assert!(!physical_exprs_bag_equal(
            list2.as_slice(),
            list1.as_slice()
        ));
        assert!(!physical_exprs_equal(list1.as_slice(), list2.as_slice()));
        assert!(!physical_exprs_equal(list2.as_slice(), list1.as_slice()));

        let list3: Vec<Arc<dyn PhysicalExpr>> = vec![
            Arc::new(Column::new("a", 0)),
            Arc::new(Column::new("b", 1)),
            Arc::new(Column::new("c", 2)),
            Arc::new(Column::new("a", 0)),
            Arc::new(Column::new("b", 1)),
        ];
        let list4: Vec<Arc<dyn PhysicalExpr>> = vec![
            Arc::new(Column::new("b", 1)),
            Arc::new(Column::new("b", 1)),
            Arc::new(Column::new("a", 0)),
            Arc::new(Column::new("c", 2)),
            Arc::new(Column::new("a", 0)),
        ];
        assert!(physical_exprs_bag_equal(list3.as_slice(), list4.as_slice()));
        assert!(physical_exprs_bag_equal(list4.as_slice(), list3.as_slice()));
        assert!(physical_exprs_bag_equal(list3.as_slice(), list3.as_slice()));
        assert!(physical_exprs_bag_equal(list4.as_slice(), list4.as_slice()));
        assert!(!physical_exprs_equal(list3.as_slice(), list4.as_slice()));
        assert!(!physical_exprs_equal(list4.as_slice(), list3.as_slice()));
        assert!(physical_exprs_bag_equal(list3.as_slice(), list3.as_slice()));
        assert!(physical_exprs_bag_equal(list4.as_slice(), list4.as_slice()));
    }
<<<<<<< HEAD

    #[test]
    fn test_deduplicate_physical_exprs() {
        let lit_true = &(Arc::new(Literal::from(ScalarValue::Boolean(Some(true))))
            as Arc<dyn PhysicalExpr>);
        let lit_false = &(Arc::new(Literal::from(ScalarValue::Boolean(Some(false))))
            as Arc<dyn PhysicalExpr>);
        let lit4 = &(Arc::new(Literal::from(ScalarValue::Int32(Some(4))))
            as Arc<dyn PhysicalExpr>);
        let lit2 = &(Arc::new(Literal::from(ScalarValue::Int32(Some(2))))
            as Arc<dyn PhysicalExpr>);
        let col_a_expr = &(Arc::new(Column::new("a", 0)) as Arc<dyn PhysicalExpr>);
        let col_b_expr = &(Arc::new(Column::new("b", 1)) as Arc<dyn PhysicalExpr>);

        // First vector in the tuple is arguments, second one is the expected value.
        let test_cases = vec![
            // ---------- TEST CASE 1----------//
            (
                vec![
                    lit_true, lit_false, lit4, lit2, col_a_expr, col_a_expr, col_b_expr,
                    lit_true, lit2,
                ],
                vec![lit_true, lit_false, lit4, lit2, col_a_expr, col_b_expr],
            ),
            // ---------- TEST CASE 2----------//
            (
                vec![lit_true, lit_true, lit_false, lit4],
                vec![lit_true, lit4, lit_false],
            ),
        ];
        for (exprs, expected) in test_cases {
            let mut exprs = exprs.into_iter().cloned().collect::<Vec<_>>();
            let expected = expected.into_iter().cloned().collect::<Vec<_>>();
            deduplicate_physical_exprs(&mut exprs);
            assert!(physical_exprs_equal(&exprs, &expected));
        }
    }
=======
>>>>>>> f667a01f
}<|MERGE_RESOLUTION|>--- conflicted
+++ resolved
@@ -180,44 +180,4 @@
         assert!(physical_exprs_bag_equal(list3.as_slice(), list3.as_slice()));
         assert!(physical_exprs_bag_equal(list4.as_slice(), list4.as_slice()));
     }
-<<<<<<< HEAD
-
-    #[test]
-    fn test_deduplicate_physical_exprs() {
-        let lit_true = &(Arc::new(Literal::from(ScalarValue::Boolean(Some(true))))
-            as Arc<dyn PhysicalExpr>);
-        let lit_false = &(Arc::new(Literal::from(ScalarValue::Boolean(Some(false))))
-            as Arc<dyn PhysicalExpr>);
-        let lit4 = &(Arc::new(Literal::from(ScalarValue::Int32(Some(4))))
-            as Arc<dyn PhysicalExpr>);
-        let lit2 = &(Arc::new(Literal::from(ScalarValue::Int32(Some(2))))
-            as Arc<dyn PhysicalExpr>);
-        let col_a_expr = &(Arc::new(Column::new("a", 0)) as Arc<dyn PhysicalExpr>);
-        let col_b_expr = &(Arc::new(Column::new("b", 1)) as Arc<dyn PhysicalExpr>);
-
-        // First vector in the tuple is arguments, second one is the expected value.
-        let test_cases = vec![
-            // ---------- TEST CASE 1----------//
-            (
-                vec![
-                    lit_true, lit_false, lit4, lit2, col_a_expr, col_a_expr, col_b_expr,
-                    lit_true, lit2,
-                ],
-                vec![lit_true, lit_false, lit4, lit2, col_a_expr, col_b_expr],
-            ),
-            // ---------- TEST CASE 2----------//
-            (
-                vec![lit_true, lit_true, lit_false, lit4],
-                vec![lit_true, lit4, lit_false],
-            ),
-        ];
-        for (exprs, expected) in test_cases {
-            let mut exprs = exprs.into_iter().cloned().collect::<Vec<_>>();
-            let expected = expected.into_iter().cloned().collect::<Vec<_>>();
-            deduplicate_physical_exprs(&mut exprs);
-            assert!(physical_exprs_equal(&exprs, &expected));
-        }
-    }
-=======
->>>>>>> f667a01f
 }