// Licensed to the Apache Software Foundation (ASF) under one
// or more contributor license agreements.  See the NOTICE file
// distributed with this work for additional information
// regarding copyright ownership.  The ASF licenses this file
// to you under the Apache License, Version 2.0 (the
// "License"); you may not use this file except in compliance
// with the License.  You may obtain a copy of the License at
//
//   http://www.apache.org/licenses/LICENSE-2.0
//
// Unless required by applicable law or agreed to in writing,
// software distributed under the License is distributed on an
// "AS IS" BASIS, WITHOUT WARRANTIES OR CONDITIONS OF ANY
// KIND, either express or implied.  See the License for the
// specific language governing permissions and limitations
// under the License.

//! Merge that deals with an arbitrary size of streaming inputs.
//! This is an order-preserving merge.

use crate::metrics::BaselineMetrics;
use crate::sorts::{
    merge::SortPreservingMergeStream,
    stream::{FieldCursorStream, RowCursorStream},
};
use crate::SendableRecordBatchStream;
use arrow::datatypes::{DataType, SchemaRef};
use arrow_array::*;
use datafusion_common::{internal_err, Result};
use datafusion_execution::memory_pool::MemoryReservation;
use datafusion_physical_expr_common::sort_expr::LexOrdering;

macro_rules! primitive_merge_helper {
    ($t:ty, $($v:ident),+) => {
        merge_helper!(PrimitiveArray<$t>, $($v),+)
    };
}

macro_rules! merge_helper {
    ($t:ty, $sort:ident, $streams:ident, $schema:ident, $tracking_metrics:ident, $batch_size:ident, $fetch:ident, $reservation:ident, $enable_round_robin_tie_breaker:ident) => {{
        let streams = FieldCursorStream::<$t>::new($sort, $streams);
        return Ok(Box::pin(SortPreservingMergeStream::new(
            Box::new(streams),
            $schema,
            $tracking_metrics,
            $batch_size,
            $fetch,
            $reservation,
            $enable_round_robin_tie_breaker,
        )));
    }};
}

<<<<<<< HEAD
#[derive(Default)]
pub struct StreamingMergeBuilder<'a> {
    streams: Vec<SendableRecordBatchStream>,
    schema: Option<SchemaRef>,
    expressions: &'a [PhysicalSortExpr],
=======
pub struct StreamingMergeBuilder<'a> {
    streams: Vec<SendableRecordBatchStream>,
    schema: Option<SchemaRef>,
    expressions: &'a LexOrdering,
>>>>>>> f667a01f
    metrics: Option<BaselineMetrics>,
    batch_size: Option<usize>,
    fetch: Option<usize>,
    reservation: Option<MemoryReservation>,
<<<<<<< HEAD
}

impl<'a> StreamingMergeBuilder<'a> {
    pub fn new() -> Self {
        Self::default()
    }

    pub fn with_streams(mut self, streams: Vec<SendableRecordBatchStream>) -> Self {
        self.streams = streams;
        self
    }

=======
    enable_round_robin_tie_breaker: bool,
}

impl Default for StreamingMergeBuilder<'_> {
    fn default() -> Self {
        Self {
            streams: vec![],
            schema: None,
            expressions: LexOrdering::empty(),
            metrics: None,
            batch_size: None,
            fetch: None,
            reservation: None,
            enable_round_robin_tie_breaker: false,
        }
    }
}

impl<'a> StreamingMergeBuilder<'a> {
    pub fn new() -> Self {
        Self {
            enable_round_robin_tie_breaker: true,
            ..Default::default()
        }
    }

    pub fn with_streams(mut self, streams: Vec<SendableRecordBatchStream>) -> Self {
        self.streams = streams;
        self
    }

>>>>>>> f667a01f
    pub fn with_schema(mut self, schema: SchemaRef) -> Self {
        self.schema = Some(schema);
        self
    }

<<<<<<< HEAD
    pub fn with_expressions(mut self, expressions: &'a [PhysicalSortExpr]) -> Self {
=======
    pub fn with_expressions(mut self, expressions: &'a LexOrdering) -> Self {
>>>>>>> f667a01f
        self.expressions = expressions;
        self
    }

    pub fn with_metrics(mut self, metrics: BaselineMetrics) -> Self {
        self.metrics = Some(metrics);
        self
    }

    pub fn with_batch_size(mut self, batch_size: usize) -> Self {
        self.batch_size = Some(batch_size);
        self
    }

    pub fn with_fetch(mut self, fetch: Option<usize>) -> Self {
        self.fetch = fetch;
        self
    }

    pub fn with_reservation(mut self, reservation: MemoryReservation) -> Self {
        self.reservation = Some(reservation);
        self
    }

<<<<<<< HEAD
=======
    /// See [SortPreservingMergeExec::with_round_robin_repartition] for more
    /// information.
    ///
    /// [SortPreservingMergeExec::with_round_robin_repartition]: crate::sorts::sort_preserving_merge::SortPreservingMergeExec::with_round_robin_repartition
    pub fn with_round_robin_tie_breaker(
        mut self,
        enable_round_robin_tie_breaker: bool,
    ) -> Self {
        self.enable_round_robin_tie_breaker = enable_round_robin_tie_breaker;
        self
    }

>>>>>>> f667a01f
    pub fn build(self) -> Result<SendableRecordBatchStream> {
        let Self {
            streams,
            schema,
            metrics,
            batch_size,
            reservation,
            fetch,
            expressions,
<<<<<<< HEAD
=======
            enable_round_robin_tie_breaker,
>>>>>>> f667a01f
        } = self;

        // Early return if streams or expressions are empty
        let checks = [
            (
                streams.is_empty(),
                "Streams cannot be empty for streaming merge",
            ),
            (
                expressions.is_empty(),
                "Sort expressions cannot be empty for streaming merge",
            ),
        ];

        if let Some((_, error_message)) = checks.iter().find(|(condition, _)| *condition)
        {
            return internal_err!("{}", error_message);
        }

        // Unwrapping mandatory fields
        let schema = schema.expect("Schema cannot be empty for streaming merge");
        let metrics = metrics.expect("Metrics cannot be empty for streaming merge");
        let batch_size =
            batch_size.expect("Batch size cannot be empty for streaming merge");
        let reservation =
            reservation.expect("Reservation cannot be empty for streaming merge");

        // Special case single column comparisons with optimized cursor implementations
        if expressions.len() == 1 {
            let sort = expressions[0].clone();
            let data_type = sort.expr.data_type(schema.as_ref())?;
            downcast_primitive! {
<<<<<<< HEAD
                data_type => (primitive_merge_helper, sort, streams, schema, metrics, batch_size, fetch, reservation),
                DataType::Utf8 => merge_helper!(StringArray, sort, streams, schema, metrics, batch_size, fetch, reservation)
                DataType::LargeUtf8 => merge_helper!(LargeStringArray, sort, streams, schema, metrics, batch_size, fetch, reservation)
                DataType::Binary => merge_helper!(BinaryArray, sort, streams, schema, metrics, batch_size, fetch, reservation)
                DataType::LargeBinary => merge_helper!(LargeBinaryArray, sort, streams, schema, metrics, batch_size, fetch, reservation)
=======
                data_type => (primitive_merge_helper, sort, streams, schema, metrics, batch_size, fetch, reservation, enable_round_robin_tie_breaker),
                DataType::Utf8 => merge_helper!(StringArray, sort, streams, schema, metrics, batch_size, fetch, reservation, enable_round_robin_tie_breaker)
                DataType::LargeUtf8 => merge_helper!(LargeStringArray, sort, streams, schema, metrics, batch_size, fetch, reservation, enable_round_robin_tie_breaker)
                DataType::Binary => merge_helper!(BinaryArray, sort, streams, schema, metrics, batch_size, fetch, reservation, enable_round_robin_tie_breaker)
                DataType::LargeBinary => merge_helper!(LargeBinaryArray, sort, streams, schema, metrics, batch_size, fetch, reservation, enable_round_robin_tie_breaker)
>>>>>>> f667a01f
                _ => {}
            }
        }

        let streams = RowCursorStream::try_new(
            schema.as_ref(),
            expressions,
            streams,
            reservation.new_empty(),
        )?;
        Ok(Box::pin(SortPreservingMergeStream::new(
            Box::new(streams),
            schema,
            metrics,
            batch_size,
            fetch,
            reservation,
<<<<<<< HEAD
=======
            enable_round_robin_tie_breaker,
>>>>>>> f667a01f
        )))
    }
}<|MERGE_RESOLUTION|>--- conflicted
+++ resolved
@@ -51,36 +51,14 @@
     }};
 }
 
-<<<<<<< HEAD
-#[derive(Default)]
-pub struct StreamingMergeBuilder<'a> {
-    streams: Vec<SendableRecordBatchStream>,
-    schema: Option<SchemaRef>,
-    expressions: &'a [PhysicalSortExpr],
-=======
 pub struct StreamingMergeBuilder<'a> {
     streams: Vec<SendableRecordBatchStream>,
     schema: Option<SchemaRef>,
     expressions: &'a LexOrdering,
->>>>>>> f667a01f
     metrics: Option<BaselineMetrics>,
     batch_size: Option<usize>,
     fetch: Option<usize>,
     reservation: Option<MemoryReservation>,
-<<<<<<< HEAD
-}
-
-impl<'a> StreamingMergeBuilder<'a> {
-    pub fn new() -> Self {
-        Self::default()
-    }
-
-    pub fn with_streams(mut self, streams: Vec<SendableRecordBatchStream>) -> Self {
-        self.streams = streams;
-        self
-    }
-
-=======
     enable_round_robin_tie_breaker: bool,
 }
 
@@ -112,17 +90,12 @@
         self
     }
 
->>>>>>> f667a01f
     pub fn with_schema(mut self, schema: SchemaRef) -> Self {
         self.schema = Some(schema);
         self
     }
 
-<<<<<<< HEAD
-    pub fn with_expressions(mut self, expressions: &'a [PhysicalSortExpr]) -> Self {
-=======
     pub fn with_expressions(mut self, expressions: &'a LexOrdering) -> Self {
->>>>>>> f667a01f
         self.expressions = expressions;
         self
     }
@@ -147,8 +120,6 @@
         self
     }
 
-<<<<<<< HEAD
-=======
     /// See [SortPreservingMergeExec::with_round_robin_repartition] for more
     /// information.
     ///
@@ -161,7 +132,6 @@
         self
     }
 
->>>>>>> f667a01f
     pub fn build(self) -> Result<SendableRecordBatchStream> {
         let Self {
             streams,
@@ -171,10 +141,7 @@
             reservation,
             fetch,
             expressions,
-<<<<<<< HEAD
-=======
             enable_round_robin_tie_breaker,
->>>>>>> f667a01f
         } = self;
 
         // Early return if streams or expressions are empty
@@ -207,19 +174,11 @@
             let sort = expressions[0].clone();
             let data_type = sort.expr.data_type(schema.as_ref())?;
             downcast_primitive! {
-<<<<<<< HEAD
-                data_type => (primitive_merge_helper, sort, streams, schema, metrics, batch_size, fetch, reservation),
-                DataType::Utf8 => merge_helper!(StringArray, sort, streams, schema, metrics, batch_size, fetch, reservation)
-                DataType::LargeUtf8 => merge_helper!(LargeStringArray, sort, streams, schema, metrics, batch_size, fetch, reservation)
-                DataType::Binary => merge_helper!(BinaryArray, sort, streams, schema, metrics, batch_size, fetch, reservation)
-                DataType::LargeBinary => merge_helper!(LargeBinaryArray, sort, streams, schema, metrics, batch_size, fetch, reservation)
-=======
                 data_type => (primitive_merge_helper, sort, streams, schema, metrics, batch_size, fetch, reservation, enable_round_robin_tie_breaker),
                 DataType::Utf8 => merge_helper!(StringArray, sort, streams, schema, metrics, batch_size, fetch, reservation, enable_round_robin_tie_breaker)
                 DataType::LargeUtf8 => merge_helper!(LargeStringArray, sort, streams, schema, metrics, batch_size, fetch, reservation, enable_round_robin_tie_breaker)
                 DataType::Binary => merge_helper!(BinaryArray, sort, streams, schema, metrics, batch_size, fetch, reservation, enable_round_robin_tie_breaker)
                 DataType::LargeBinary => merge_helper!(LargeBinaryArray, sort, streams, schema, metrics, batch_size, fetch, reservation, enable_round_robin_tie_breaker)
->>>>>>> f667a01f
                 _ => {}
             }
         }
@@ -237,10 +196,7 @@
             batch_size,
             fetch,
             reservation,
-<<<<<<< HEAD
-=======
             enable_round_robin_tie_breaker,
->>>>>>> f667a01f
         )))
     }
 }