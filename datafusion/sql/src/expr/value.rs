--- conflicted
+++ resolved
@@ -350,13 +350,6 @@
         dec = dec.neg();
     }
 
-<<<<<<< HEAD
-    Ok(Expr::from(ScalarValue::Decimal128(
-        Some(if negative { -number } else { number }),
-        precision as u8,
-        scale as i8,
-    )))
-=======
     let digits = dec.digits();
     let (int_val, scale) = dec.into_bigint_and_exponent();
     if scale < i8::MIN as i64 {
@@ -381,7 +374,7 @@
                 int_val
             )
         })?;
-        Ok(Expr::Literal(ScalarValue::Decimal128(
+        Ok(Expr::from(ScalarValue::Decimal128(
             Some(val),
             precision as u8,
             scale as i8,
@@ -394,7 +387,7 @@
                 int_val
             )
         })?;
-        Ok(Expr::Literal(ScalarValue::Decimal256(
+        Ok(Expr::from(ScalarValue::Decimal256(
             Some(val),
             precision as u8,
             scale as i8,
@@ -406,7 +399,6 @@
             DECIMAL256_MAX_PRECISION
         )
     }
->>>>>>> f667a01f
 }
 
 #[cfg(test)]
@@ -485,10 +477,10 @@
         ];
         for (input, expect) in cases {
             let output = parse_decimal(input, true).unwrap();
-            assert_eq!(output, Expr::Literal(expect.arithmetic_negate().unwrap()));
+            assert_eq!(output, Expr::from(expect.arithmetic_negate().unwrap()));
 
             let output = parse_decimal(input, false).unwrap();
-            assert_eq!(output, Expr::Literal(expect));
+            assert_eq!(output, Expr::from(expect));
         }
 
         // scale < i8::MIN
