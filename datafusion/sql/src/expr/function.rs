// Licensed to the Apache Software Foundation (ASF) under one
// or more contributor license agreements.  See the NOTICE file
// distributed with this work for additional information
// regarding copyright ownership.  The ASF licenses this file
// to you under the Apache License, Version 2.0 (the
// "License"); you may not use this file except in compliance
// with the License.  You may obtain a copy of the License at
//
//   http://www.apache.org/licenses/LICENSE-2.0
//
// Unless required by applicable law or agreed to in writing,
// software distributed under the License is distributed on an
// "AS IS" BASIS, WITHOUT WARRANTIES OR CONDITIONS OF ANY
// KIND, either express or implied.  See the License for the
// specific language governing permissions and limitations
// under the License.

use crate::planner::{ContextProvider, PlannerContext, SqlToRel};

use arrow_schema::DataType;
use datafusion_common::{
    internal_datafusion_err, internal_err, not_impl_err, plan_datafusion_err, plan_err,
    DFSchema, Dependency, Result,
};
use datafusion_expr::expr::{ScalarFunction, Unnest};
use datafusion_expr::planner::PlannerResult;
use datafusion_expr::{
    expr, qualified_wildcard, wildcard, Expr, ExprFunctionExt, ExprSchemable,
    WindowFrame, WindowFunctionDefinition,
};
use sqlparser::ast::{
    DuplicateTreatment, Expr as SQLExpr, Function as SQLFunction, FunctionArg,
    FunctionArgExpr, FunctionArgumentClause, FunctionArgumentList, FunctionArguments,
    NullTreatment, ObjectName, OrderByExpr, WindowType,
};

/// Suggest a valid function based on an invalid input function name
///
/// Returns `None` if no valid matches are found. This happens when there are no
/// functions registered with the context.
pub fn suggest_valid_function(
    input_function_name: &str,
    is_window_func: bool,
    ctx: &dyn ContextProvider,
) -> Option<String> {
    let valid_funcs = if is_window_func {
        // All aggregate functions and builtin window functions
        let mut funcs = Vec::new();

        funcs.extend(ctx.udaf_names());
        funcs.extend(ctx.udwf_names());

        funcs
    } else {
        // All scalar functions and aggregate functions
        let mut funcs = Vec::new();

        funcs.extend(ctx.udf_names());
        funcs.extend(ctx.udaf_names());

        funcs
    };
    find_closest_match(valid_funcs, input_function_name)
}

/// Find the closest matching string to the target string in the candidates list, using edit distance(case insensitive)
/// Input `candidates` must not be empty otherwise an error is returned.
fn find_closest_match(candidates: Vec<String>, target: &str) -> Option<String> {
    let target = target.to_lowercase();
    candidates.into_iter().min_by_key(|candidate| {
        datafusion_common::utils::datafusion_strsim::levenshtein(
            &candidate.to_lowercase(),
            &target,
        )
    })
}

/// Arguments to for a function call extracted from the SQL AST
#[derive(Debug)]
struct FunctionArgs {
    /// Function name
    name: ObjectName,
    /// Argument expressions
    args: Vec<FunctionArg>,
    /// ORDER BY clause, if any
    order_by: Vec<OrderByExpr>,
    /// OVER clause, if any
    over: Option<WindowType>,
    /// FILTER clause, if any
    filter: Option<Box<SQLExpr>>,
    /// NULL treatment clause, if any
    null_treatment: Option<NullTreatment>,
    /// DISTINCT
    distinct: bool,
}

impl FunctionArgs {
    fn try_new(function: SQLFunction) -> Result<Self> {
        let SQLFunction {
            name,
            args,
            over,
            filter,
            mut null_treatment,
            within_group,
            ..
        } = function;

        // Handle no argument form (aka `current_time`  as opposed to `current_time()`)
        let FunctionArguments::List(args) = args else {
            return Ok(Self {
                name,
                args: vec![],
                order_by: vec![],
                over,
                filter,
                null_treatment,
                distinct: false,
            });
        };

        let FunctionArgumentList {
            duplicate_treatment,
            args,
            clauses,
        } = args;

        let distinct = match duplicate_treatment {
            Some(DuplicateTreatment::Distinct) => true,
            Some(DuplicateTreatment::All) => false,
            None => false,
        };

        // Pull out argument handling
        let mut order_by = None;
        for clause in clauses {
            match clause {
                FunctionArgumentClause::IgnoreOrRespectNulls(nt) => {
                    if null_treatment.is_some() {
                        return not_impl_err!(
                            "Calling {name}: Duplicated null treatment clause"
                        );
                    }
                    null_treatment = Some(nt);
                }
                FunctionArgumentClause::OrderBy(oby) => {
                    if order_by.is_some() {
                        return not_impl_err!("Calling {name}: Duplicated ORDER BY clause in function arguments");
                    }
                    order_by = Some(oby);
                }
                FunctionArgumentClause::Limit(limit) => {
                    return not_impl_err!(
                        "Calling {name}: LIMIT not supported in function arguments: {limit}"
                    )
                }
                FunctionArgumentClause::OnOverflow(overflow) => {
                    return not_impl_err!(
                        "Calling {name}: ON OVERFLOW not supported in function arguments: {overflow}"
                    )
                }
                FunctionArgumentClause::Having(having) => {
                    return not_impl_err!(
                        "Calling {name}: HAVING not supported in function arguments: {having}"
                    )
                }
                FunctionArgumentClause::Separator(sep) => {
                    return not_impl_err!(
                        "Calling {name}: SEPARATOR not supported in function arguments: {sep}"
                    )
                }
                FunctionArgumentClause::JsonNullClause(jn) => {
                    return not_impl_err!(
                        "Calling {name}: JSON NULL clause not supported in function arguments: {jn}"
                    )
                }
            }
        }

        if !within_group.is_empty() {
            return not_impl_err!("WITHIN GROUP is not supported yet: {within_group:?}");
        }

        let order_by = order_by.unwrap_or_default();

        Ok(Self {
            name,
            args,
            order_by,
            over,
            filter,
            null_treatment,
            distinct,
        })
    }
}

impl<S: ContextProvider> SqlToRel<'_, S> {
    pub(super) fn sql_function_to_expr(
        &self,
        function: SQLFunction,
        schema: &DFSchema,
        planner_context: &mut PlannerContext,
    ) -> Result<Expr> {
        let function_args = FunctionArgs::try_new(function)?;
        let FunctionArgs {
            name,
            args,
            order_by,
            over,
            filter,
            null_treatment,
            distinct,
        } = function_args;

        // If function is a window function (it has an OVER clause),
        // it shouldn't have ordering requirement as function argument
        // required ordering should be defined in OVER clause.
        let is_function_window = over.is_some();

        let name = if name.0.len() > 1 {
            // DF doesn't handle compound identifiers
            // (e.g. "foo.bar") for function names yet
            name.to_string()
        } else {
            crate::utils::normalize_ident(name.0[0].clone())
        };

        if name.eq("make_map") {
            let mut fn_args =
                self.function_args_to_expr(args.clone(), schema, planner_context)?;
            for planner in self.context_provider.get_expr_planners().iter() {
                match planner.plan_make_map(fn_args)? {
                    PlannerResult::Planned(expr) => return Ok(expr),
                    PlannerResult::Original(args) => fn_args = args,
                }
            }
        }

        // User-defined function (UDF) should have precedence
        if let Some(fm) = self.context_provider.get_function_meta(&name) {
            let args = self.function_args_to_expr(args, schema, planner_context)?;
            return Ok(Expr::ScalarFunction(ScalarFunction::new_udf(fm, args)));
        }

        // Build Unnest expression
        if name.eq("unnest") {
            let mut exprs = self.function_args_to_expr(args, schema, planner_context)?;
            if exprs.len() != 1 {
                return plan_err!("unnest() requires exactly one argument");
            }
            let expr = exprs.swap_remove(0);
            Self::check_unnest_arg(&expr, schema)?;
            return Ok(Expr::Unnest(Unnest::new(expr)));
        }

        if !order_by.is_empty() && is_function_window {
            return plan_err!(
                "Aggregate ORDER BY is not implemented for window functions"
            );
        }

        // Then, window function
        if let Some(WindowType::WindowSpec(window)) = over {
            let partition_by = window
                .partition_by
                .into_iter()
                // Ignore window spec PARTITION BY for scalar values
                // as they do not change and thus do not generate new partitions
                .filter(|e| !matches!(e, sqlparser::ast::Expr::Value { .. },))
                .map(|e| self.sql_expr_to_logical_expr(e, schema, planner_context))
                .collect::<Result<Vec<_>>>()?;
            let mut order_by = self.order_by_to_sort_expr(
                window.order_by,
                schema,
                planner_context,
                // Numeric literals in window function ORDER BY are treated as constants
                false,
                None,
            )?;

            let func_deps = schema.functional_dependencies();
            // Find whether ties are possible in the given ordering
            let is_ordering_strict = order_by.iter().find_map(|orderby_expr| {
                if let Expr::Column(col) = &orderby_expr.expr {
                    let idx = schema.index_of_column(col).ok()?;
                    return if func_deps.iter().any(|dep| {
                        dep.source_indices == vec![idx] && dep.mode == Dependency::Single
                    }) {
                        Some(true)
                    } else {
                        Some(false)
                    };
                }
                Some(false)
            });

            let window_frame = window
                .window_frame
                .as_ref()
                .map(|window_frame| {
                    let window_frame: WindowFrame = window_frame.clone().try_into()?;
                    window_frame
                        .regularize_order_bys(&mut order_by)
                        .map(|_| window_frame)
                })
                .transpose()?;

            let window_frame = if let Some(window_frame) = window_frame {
                window_frame
            } else if let Some(is_ordering_strict) = is_ordering_strict {
                WindowFrame::new(Some(is_ordering_strict))
            } else {
                WindowFrame::new((!order_by.is_empty()).then_some(false))
            };

            if let Ok(fun) = self.find_window_func(&name) {
                return Expr::WindowFunction(expr::WindowFunction::new(
                    fun,
                    self.function_args_to_expr(args, schema, planner_context)?,
                ))
                .partition_by(partition_by)
                .order_by(order_by)
                .window_frame(window_frame)
                .null_treatment(null_treatment)
                .build();
            }
        } else {
            // User defined aggregate functions (UDAF) have precedence in case it has the same name as a scalar built-in function
            if let Some(fm) = self.context_provider.get_aggregate_meta(&name) {
                let order_by = self.order_by_to_sort_expr(
                    order_by,
                    schema,
                    planner_context,
                    true,
                    None,
                )?;
                let order_by = (!order_by.is_empty()).then_some(order_by);
                let args = self.function_args_to_expr(args, schema, planner_context)?;
                let filter: Option<Box<Expr>> = filter
                    .map(|e| self.sql_expr_to_logical_expr(*e, schema, planner_context))
                    .transpose()?
                    .map(Box::new);
                return Ok(Expr::AggregateFunction(expr::AggregateFunction::new_udf(
                    fm,
                    args,
                    distinct,
                    filter,
                    order_by,
                    null_treatment,
                )));
            }
        }

        // Could not find the relevant function, so return an error
        if let Some(suggested_func_name) =
            suggest_valid_function(&name, is_function_window, self.context_provider)
        {
            plan_err!("Invalid function '{name}'.\nDid you mean '{suggested_func_name}'?")
        } else {
            internal_err!("No functions registered with this context.")
        }
    }

    pub(super) fn sql_fn_name_to_expr(
        &self,
        expr: SQLExpr,
        fn_name: &str,
        schema: &DFSchema,
        planner_context: &mut PlannerContext,
    ) -> Result<Expr> {
        let fun = self
            .context_provider
            .get_function_meta(fn_name)
            .ok_or_else(|| {
                internal_datafusion_err!("Unable to find expected '{fn_name}' function")
            })?;
        let args = vec![self.sql_expr_to_logical_expr(expr, schema, planner_context)?];
        Ok(Expr::ScalarFunction(ScalarFunction::new_udf(fun, args)))
    }

    pub(super) fn find_window_func(
        &self,
        name: &str,
    ) -> Result<WindowFunctionDefinition> {
        // Check udaf first
        let udaf = self.context_provider.get_aggregate_meta(name);
        // Use the builtin window function instead of the user-defined aggregate function
        if udaf.as_ref().is_some_and(|udaf| {
            udaf.name() != "first_value"
                && udaf.name() != "last_value"
                && udaf.name() != "nth_value"
        }) {
            Ok(WindowFunctionDefinition::AggregateUDF(udaf.unwrap()))
        } else {
            self.context_provider
                .get_window_meta(name)
                .map(WindowFunctionDefinition::WindowUDF)
                .ok_or_else(|| {
                    plan_datafusion_err!("There is no window function named {name}")
                })
        }
    }

    fn sql_fn_arg_to_logical_expr(
        &self,
        sql: FunctionArg,
        schema: &DFSchema,
        planner_context: &mut PlannerContext,
    ) -> Result<Expr> {
        match sql {
            FunctionArg::Named {
                name: _,
                arg: FunctionArgExpr::Expr(arg),
                operator: _,
            } => self.sql_expr_to_logical_expr(arg, schema, planner_context),
            FunctionArg::Named {
                name: _,
                arg: FunctionArgExpr::Wildcard,
                operator: _,
            } => Ok(wildcard()),
            FunctionArg::Unnamed(FunctionArgExpr::Expr(arg)) => {
                self.sql_expr_to_logical_expr(arg, schema, planner_context)
            }
<<<<<<< HEAD
            FunctionArg::Unnamed(FunctionArgExpr::Wildcard) => Ok(Expr::Wildcard {
                qualifier: None,
                options: WildcardOptions::default(),
            }),
            FunctionArg::Unnamed(FunctionArgExpr::QualifiedWildcard(object_name)) => {
                let qualifier = self.object_name_to_table_reference(object_name)?;
                // sanity check on qualifier with schema
=======
            FunctionArg::Unnamed(FunctionArgExpr::Wildcard) => Ok(wildcard()),
            FunctionArg::Unnamed(FunctionArgExpr::QualifiedWildcard(object_name)) => {
                let qualifier = self.object_name_to_table_reference(object_name)?;
                // Sanity check on qualifier with schema
>>>>>>> f667a01f
                let qualified_indices = schema.fields_indices_with_qualified(&qualifier);
                if qualified_indices.is_empty() {
                    return plan_err!("Invalid qualifier {qualifier}");
                }
<<<<<<< HEAD
                Ok(Expr::Wildcard {
                    qualifier: Some(qualifier),
                    options: WildcardOptions::default(),
                })
=======
                Ok(qualified_wildcard(qualifier))
>>>>>>> f667a01f
            }
            _ => not_impl_err!("Unsupported qualified wildcard argument: {sql:?}"),
        }
    }

    pub(super) fn function_args_to_expr(
        &self,
        args: Vec<FunctionArg>,
        schema: &DFSchema,
        planner_context: &mut PlannerContext,
    ) -> Result<Vec<Expr>> {
        args.into_iter()
            .map(|a| self.sql_fn_arg_to_logical_expr(a, schema, planner_context))
            .collect::<Result<Vec<Expr>>>()
    }

    pub(crate) fn check_unnest_arg(arg: &Expr, schema: &DFSchema) -> Result<()> {
        // Check argument type, array types are supported
        match arg.get_type(schema)? {
            DataType::List(_)
            | DataType::LargeList(_)
            | DataType::FixedSizeList(_, _)
            | DataType::Struct(_) => Ok(()),
            DataType::Null => {
                not_impl_err!("unnest() does not support null yet")
            }
            _ => {
                plan_err!("unnest() can only be applied to array, struct and null")
            }
        }
    }
}<|MERGE_RESOLUTION|>--- conflicted
+++ resolved
@@ -422,32 +422,15 @@
             FunctionArg::Unnamed(FunctionArgExpr::Expr(arg)) => {
                 self.sql_expr_to_logical_expr(arg, schema, planner_context)
             }
-<<<<<<< HEAD
-            FunctionArg::Unnamed(FunctionArgExpr::Wildcard) => Ok(Expr::Wildcard {
-                qualifier: None,
-                options: WildcardOptions::default(),
-            }),
-            FunctionArg::Unnamed(FunctionArgExpr::QualifiedWildcard(object_name)) => {
-                let qualifier = self.object_name_to_table_reference(object_name)?;
-                // sanity check on qualifier with schema
-=======
             FunctionArg::Unnamed(FunctionArgExpr::Wildcard) => Ok(wildcard()),
             FunctionArg::Unnamed(FunctionArgExpr::QualifiedWildcard(object_name)) => {
                 let qualifier = self.object_name_to_table_reference(object_name)?;
                 // Sanity check on qualifier with schema
->>>>>>> f667a01f
                 let qualified_indices = schema.fields_indices_with_qualified(&qualifier);
                 if qualified_indices.is_empty() {
                     return plan_err!("Invalid qualifier {qualifier}");
                 }
-<<<<<<< HEAD
-                Ok(Expr::Wildcard {
-                    qualifier: Some(qualifier),
-                    options: WildcardOptions::default(),
-                })
-=======
                 Ok(qualified_wildcard(qualifier))
->>>>>>> f667a01f
             }
             _ => not_impl_err!("Unsupported qualified wildcard argument: {sql:?}"),
         }
