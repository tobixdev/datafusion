// Licensed to the Apache Software Foundation (ASF) under one
// or more contributor license agreements.  See the NOTICE file
// distributed with this work for additional information
// regarding copyright ownership.  The ASF licenses this file
// to you under the Apache License, Version 2.0 (the
// "License"); you may not use this file except in compliance
// with the License.  You may obtain a copy of the License at
//
//   http://www.apache.org/licenses/LICENSE-2.0
//
// Unless required by applicable law or agreed to in writing,
// software distributed under the License is distributed on an
// "AS IS" BASIS, WITHOUT WARRANTIES OR CONDITIONS OF ANY
// KIND, either express or implied.  See the License for the
// specific language governing permissions and limitations
// under the License.

//! DataFusion data sources: [`TableProvider`] and [`ListingTable`]
//!
//! [`ListingTable`]: crate::datasource::listing::ListingTable

pub mod cte_worktable;
pub mod default_table_source;
pub mod dynamic_file;
pub mod empty;
pub mod file_format;
pub mod listing;
pub mod listing_table_factory;
pub mod memory;
pub mod physical_plan;
pub mod provider;
mod statistics;
pub mod stream;
pub mod view;

pub use datafusion_datasource::schema_adapter;
pub use datafusion_datasource::source;

// backwards compatibility
pub use self::default_table_source::{
    provider_as_source, source_as_provider, DefaultTableSource,
};
pub use self::memory::MemTable;
pub use self::view::ViewTable;
pub use crate::catalog::TableProvider;
pub use crate::logical_expr::TableType;
pub use datafusion_execution::object_store;
pub use statistics::get_statistics_with_limit;

use arrow::datatypes::Schema;
use datafusion_common::sort::AdvSortOptions;
use datafusion_common::{plan_err, Result};
use datafusion_expr::registry::ExtensionTypeRegistry;
use datafusion_expr::{Expr, SortExpr};
use datafusion_physical_expr::{expressions, LexOrdering, PhysicalSortExpr};

<<<<<<< HEAD
fn create_ordering(
    extension_types: &impl ExtensionTypeRegistry,
=======
/// Converts logical sort expressions to physical sort expressions
///
/// This function transforms a collection of logical sort expressions into their physical
/// representation that can be used during query execution.
///
/// # Arguments
///
/// * `schema` - The schema containing column definitions
/// * `sort_order` - A collection of logical sort expressions grouped into lexicographic orderings
///
/// # Returns
///
/// A vector of lexicographic orderings for physical execution, or an error if the transformation fails
///
/// # Examples
///
/// ```
/// // Create orderings from columns "id" and "name"
/// # use arrow::datatypes::{Schema, Field, DataType};
/// # use datafusion::datasource::create_ordering;
/// # use datafusion_common::Column;
/// # use datafusion_expr::{Expr, SortExpr};
/// #
/// // Create a schema with two fields
/// let schema = Schema::new(vec![
///     Field::new("id", DataType::Int32, false),
///     Field::new("name", DataType::Utf8, false),
/// ]);
///
/// let sort_exprs = vec![
///     vec![
///         SortExpr { expr: Expr::Column(Column::new(Some("t"), "id")), asc: true, nulls_first: false }
///     ],
///     vec![
///         SortExpr { expr: Expr::Column(Column::new(Some("t"), "name")), asc: false, nulls_first: true }
///     ]
/// ];
/// let result = create_ordering(&schema, &sort_exprs).unwrap();
/// ```
pub fn create_ordering(
>>>>>>> 05bb5691
    schema: &Schema,
    sort_order: &[Vec<SortExpr>],
) -> Result<Vec<LexOrdering>> {
    let mut all_sort_orders = vec![];

    for (group_idx, exprs) in sort_order.iter().enumerate() {
        // Construct PhysicalSortExpr objects from Expr objects:
        let mut sort_exprs = LexOrdering::default();
        for (expr_idx, sort) in exprs.iter().enumerate() {
            match &sort.expr {
                Expr::Column(col) => match expressions::col(&col.name, schema) {
                    Ok(expr) => {
                        let ordering = schema
                            .field_with_name(&col.name)?
                            .extension_type_name()
                            .and_then(|ext| extension_types.get_extension_type(ext).ok())
                            .map(|ext| ext.planning_information().ordering.clone())
                            .unwrap_or_default();
                        sort_exprs.push(PhysicalSortExpr {
                            expr,
                            options: AdvSortOptions {
                                ordering,
                                descending: !sort.asc,
                                nulls_first: sort.nulls_first,
                            },
                        });
                    }
                    // Cannot find expression in the projected_schema, stop iterating
                    // since rest of the orderings are violated
                    Err(_) => break,
                },
                expr => {
                    return plan_err!(
                        "Expected single column reference in sort_order[{}][{}], got {}",
                        group_idx,
                        expr_idx,
                        expr
                    );
                }
            }
        }
        if !sort_exprs.is_empty() {
            all_sort_orders.push(sort_exprs);
        }
    }
    Ok(all_sort_orders)
}

#[cfg(all(test, feature = "parquet"))]
mod tests {

    use crate::prelude::SessionContext;

    use std::fs;
    use std::sync::Arc;

    use arrow::array::{Int32Array, StringArray};
    use arrow::datatypes::{DataType, Field, Schema, SchemaRef};
    use arrow::record_batch::RecordBatch;
    use datafusion_common::assert_batches_sorted_eq;
    use datafusion_datasource::file_scan_config::FileScanConfig;
    use datafusion_datasource::schema_adapter::{
        DefaultSchemaAdapterFactory, SchemaAdapter, SchemaAdapterFactory, SchemaMapper,
    };
    use datafusion_datasource::PartitionedFile;
    use datafusion_datasource_parquet::source::ParquetSource;

    use datafusion_common::record_batch;

    use ::object_store::path::Path;
    use ::object_store::ObjectMeta;
    use datafusion_physical_plan::collect;
    use tempfile::TempDir;

    #[tokio::test]
    async fn can_override_schema_adapter() {
        // Test shows that SchemaAdapter can add a column that doesn't existing in the
        // record batches returned from parquet.  This can be useful for schema evolution
        // where older files may not have all columns.

        use datafusion_execution::object_store::ObjectStoreUrl;
        let tmp_dir = TempDir::new().unwrap();
        let table_dir = tmp_dir.path().join("parquet_test");
        fs::DirBuilder::new().create(table_dir.as_path()).unwrap();
        let f1 = Field::new("id", DataType::Int32, true);

        let file_schema = Arc::new(Schema::new(vec![f1.clone()]));
        let filename = "part.parquet".to_string();
        let path = table_dir.as_path().join(filename.clone());
        let file = fs::File::create(path.clone()).unwrap();
        let mut writer =
            parquet::arrow::ArrowWriter::try_new(file, file_schema.clone(), None)
                .unwrap();

        let ids = Arc::new(Int32Array::from(vec![1i32]));
        let rec_batch = RecordBatch::try_new(file_schema.clone(), vec![ids]).unwrap();

        writer.write(&rec_batch).unwrap();
        writer.close().unwrap();

        let location = Path::parse(path.to_str().unwrap()).unwrap();
        let metadata = fs::metadata(path.as_path()).expect("Local file metadata");
        let meta = ObjectMeta {
            location,
            last_modified: metadata.modified().map(chrono::DateTime::from).unwrap(),
            size: metadata.len() as usize,
            e_tag: None,
            version: None,
        };

        let partitioned_file = PartitionedFile {
            object_meta: meta,
            partition_values: vec![],
            range: None,
            statistics: None,
            extensions: None,
            metadata_size_hint: None,
        };

        let f1 = Field::new("id", DataType::Int32, true);
        let f2 = Field::new("extra_column", DataType::Utf8, true);

        let schema = Arc::new(Schema::new(vec![f1.clone(), f2.clone()]));
        let source = Arc::new(
            ParquetSource::default()
                .with_schema_adapter_factory(Arc::new(TestSchemaAdapterFactory {})),
        );
        let base_conf =
            FileScanConfig::new(ObjectStoreUrl::local_filesystem(), schema, source)
                .with_file(partitioned_file);

        let parquet_exec = base_conf.build();

        let session_ctx = SessionContext::new();
        let task_ctx = session_ctx.task_ctx();
        let read = collect(parquet_exec, task_ctx).await.unwrap();

        let expected = [
            "+----+--------------+",
            "| id | extra_column |",
            "+----+--------------+",
            "| 1  | foo          |",
            "+----+--------------+",
        ];

        assert_batches_sorted_eq!(expected, &read);
    }

    #[test]
    fn default_schema_adapter() {
        let table_schema = Schema::new(vec![
            Field::new("a", DataType::Int32, true),
            Field::new("b", DataType::Utf8, true),
        ]);

        // file has a subset of the table schema fields and different type
        let file_schema = Schema::new(vec![
            Field::new("c", DataType::Float64, true), // not in table schema
            Field::new("b", DataType::Float64, true),
        ]);

        let adapter = DefaultSchemaAdapterFactory::from_schema(Arc::new(table_schema));
        let (mapper, indices) = adapter.map_schema(&file_schema).unwrap();
        assert_eq!(indices, vec![1]);

        let file_batch = record_batch!(("b", Float64, vec![1.0, 2.0])).unwrap();

        let mapped_batch = mapper.map_batch(file_batch).unwrap();

        // the mapped batch has the correct schema and the "b" column has been cast to Utf8
        let expected_batch = record_batch!(
            ("a", Int32, vec![None, None]), // missing column filled with nulls
            ("b", Utf8, vec!["1.0", "2.0"])  // b was cast to string and order was changed
        )
        .unwrap();
        assert_eq!(mapped_batch, expected_batch);
    }

    #[test]
    fn default_schema_adapter_non_nullable_columns() {
        let table_schema = Schema::new(vec![
            Field::new("a", DataType::Int32, false), // "a"" is declared non nullable
            Field::new("b", DataType::Utf8, true),
        ]);
        let file_schema = Schema::new(vec![
            // since file doesn't have "a" it will be filled with nulls
            Field::new("b", DataType::Float64, true),
        ]);

        let adapter = DefaultSchemaAdapterFactory::from_schema(Arc::new(table_schema));
        let (mapper, indices) = adapter.map_schema(&file_schema).unwrap();
        assert_eq!(indices, vec![0]);

        let file_batch = record_batch!(("b", Float64, vec![1.0, 2.0])).unwrap();

        // Mapping fails because it tries to fill in a non-nullable column with nulls
        let err = mapper.map_batch(file_batch).unwrap_err().to_string();
        assert!(err.contains("Invalid argument error: Column 'a' is declared as non-nullable but contains null values"), "{err}");
    }

    #[derive(Debug)]
    struct TestSchemaAdapterFactory;

    impl SchemaAdapterFactory for TestSchemaAdapterFactory {
        fn create(
            &self,
            projected_table_schema: SchemaRef,
            _table_schema: SchemaRef,
        ) -> Box<dyn SchemaAdapter> {
            Box::new(TestSchemaAdapter {
                table_schema: projected_table_schema,
            })
        }
    }

    struct TestSchemaAdapter {
        /// Schema for the table
        table_schema: SchemaRef,
    }

    impl SchemaAdapter for TestSchemaAdapter {
        fn map_column_index(&self, index: usize, file_schema: &Schema) -> Option<usize> {
            let field = self.table_schema.field(index);
            Some(file_schema.fields.find(field.name())?.0)
        }

        fn map_schema(
            &self,
            file_schema: &Schema,
        ) -> datafusion_common::Result<(Arc<dyn SchemaMapper>, Vec<usize>)> {
            let mut projection = Vec::with_capacity(file_schema.fields().len());

            for (file_idx, file_field) in file_schema.fields.iter().enumerate() {
                if self.table_schema.fields().find(file_field.name()).is_some() {
                    projection.push(file_idx);
                }
            }

            Ok((Arc::new(TestSchemaMapping {}), projection))
        }
    }

    #[derive(Debug)]
    struct TestSchemaMapping {}

    impl SchemaMapper for TestSchemaMapping {
        fn map_batch(
            &self,
            batch: RecordBatch,
        ) -> datafusion_common::Result<RecordBatch> {
            let f1 = Field::new("id", DataType::Int32, true);
            let f2 = Field::new("extra_column", DataType::Utf8, true);

            let schema = Arc::new(Schema::new(vec![f1, f2]));

            let extra_column = Arc::new(StringArray::from(vec!["foo"]));
            let mut new_columns = batch.columns().to_vec();
            new_columns.push(extra_column);

            Ok(RecordBatch::try_new(schema, new_columns).unwrap())
        }

        fn map_partial_batch(
            &self,
            batch: RecordBatch,
        ) -> datafusion_common::Result<RecordBatch> {
            self.map_batch(batch)
        }
    }
}<|MERGE_RESOLUTION|>--- conflicted
+++ resolved
@@ -54,10 +54,6 @@
 use datafusion_expr::{Expr, SortExpr};
 use datafusion_physical_expr::{expressions, LexOrdering, PhysicalSortExpr};
 
-<<<<<<< HEAD
-fn create_ordering(
-    extension_types: &impl ExtensionTypeRegistry,
-=======
 /// Converts logical sort expressions to physical sort expressions
 ///
 /// This function transforms a collection of logical sort expressions into their physical
@@ -98,7 +94,7 @@
 /// let result = create_ordering(&schema, &sort_exprs).unwrap();
 /// ```
 pub fn create_ordering(
->>>>>>> 05bb5691
+    extension_types: &impl ExtensionTypeRegistry,
     schema: &Schema,
     sort_order: &[Vec<SortExpr>],
 ) -> Result<Vec<LexOrdering>> {
