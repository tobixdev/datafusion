--- conflicted
+++ resolved
@@ -39,15 +39,8 @@
 };
 use crate::error::{DataFusionError, Result, _exec_err, _internal_err, _not_impl_err};
 use crate::hash_utils::create_hashes;
-<<<<<<< HEAD
-use crate::utils::{
-    array_into_fixed_size_list_array, array_into_large_list_array, array_into_list_array,
-};
+use crate::utils::SingleRowListArrayBuilder;
 use arrow::compute::kernels::{self, numeric::*};
-=======
-use crate::utils::SingleRowListArrayBuilder;
-use arrow::compute::kernels::numeric::*;
->>>>>>> f667a01f
 use arrow::util::display::{array_value_to_string, ArrayFormatter, FormatOptions};
 use arrow::{
     array::*,
@@ -603,8 +596,8 @@
     let arr1 = first_array_for_list(arr1);
     let arr2 = first_array_for_list(arr2);
 
-    let lt_res = arrow::compute::kernels::cmp::lt(&arr1, &arr2).ok()?;
-    let eq_res = arrow::compute::kernels::cmp::eq(&arr1, &arr2).ok()?;
+    let lt_res = kernels::cmp::lt(&arr1, &arr2).ok()?;
+    let eq_res = kernels::cmp::eq(&arr1, &arr2).ok()?;
 
     for j in 0..lt_res.len() {
         if lt_res.is_valid(j) && lt_res.value(j) {
@@ -631,8 +624,8 @@
         let arr1 = s1.column(col_index);
         let arr2 = s2.column(col_index);
 
-        let lt_res = arrow::compute::kernels::cmp::lt(arr1, arr2).ok()?;
-        let eq_res = arrow::compute::kernels::cmp::eq(arr1, arr2).ok()?;
+        let lt_res = kernels::cmp::lt(arr1, arr2).ok()?;
+        let eq_res = kernels::cmp::eq(arr1, arr2).ok()?;
 
         for j in 0..lt_res.len() {
             if lt_res.is_valid(j) && lt_res.value(j) {
@@ -659,8 +652,8 @@
         let arr1 = m1.entries().column(col_index);
         let arr2 = m2.entries().column(col_index);
 
-        let lt_res = arrow::compute::kernels::cmp::lt(arr1, arr2).ok()?;
-        let eq_res = arrow::compute::kernels::cmp::eq(arr1, arr2).ok()?;
+        let lt_res = kernels::cmp::lt(arr1, arr2).ok()?;
+        let eq_res = kernels::cmp::eq(arr1, arr2).ok()?;
 
         for j in 0..lt_res.len() {
             if lt_res.is_valid(j) && lt_res.value(j) {
@@ -1662,11 +1655,12 @@
     /// ```
     /// use datafusion_common::ScalarValue;
     /// use arrow::array::{BooleanArray, Int32Array};
+    /// use arrow::compute::kernels;
     ///
     /// let arr = Int32Array::from(vec![Some(1), None, Some(10)]);
     /// let five = ScalarValue::Int32(Some(5));
     ///
-    /// let result = arrow::compute::kernels::cmp::lt(
+    /// let result = kernels::cmp::lt(
     ///   &arr,
     ///   &five.to_scalar().unwrap(),
     /// ).unwrap();
