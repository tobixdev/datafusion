// Licensed to the Apache Software Foundation (ASF) under one
// or more contributor license agreements.  See the NOTICE file
// distributed with this work for additional information
// regarding copyright ownership.  The ASF licenses this file
// to you under the Apache License, Version 2.0 (the
// "License"); you may not use this file except in compliance
// with the License.  You may obtain a copy of the License at
//
//   http://www.apache.org/licenses/LICENSE-2.0
//
// Unless required by applicable law or agreed to in writing,
// software distributed under the License is distributed on an
// "AS IS" BASIS, WITHOUT WARRANTIES OR CONDITIONS OF ANY
// KIND, either express or implied.  See the License for the
// specific language governing permissions and limitations
// under the License.

//! [`StringAgg`] accumulator for the `string_agg` function

use arrow::array::ArrayRef;
use arrow_schema::DataType;
use datafusion_common::cast::as_generic_string_array;
use datafusion_common::Result;
use datafusion_common::{not_impl_err, ScalarValue};
use datafusion_expr::function::AccumulatorArgs;
use datafusion_expr::{
    Accumulator, AggregateUDFImpl, Documentation, Signature, TypeSignature, Volatility,
};
use datafusion_macros::user_doc;
use datafusion_physical_expr::expressions::Literal;
use std::any::Any;
use std::mem::size_of_val;

make_udaf_expr_and_func!(
    StringAgg,
    string_agg,
    expr delimiter,
    "Concatenates the values of string expressions and places separator values between them",
    string_agg_udaf
);

#[user_doc(
    doc_section(label = "General Functions"),
    description = "Concatenates the values of string expressions and places separator values between them.",
    syntax_example = "string_agg(expression, delimiter)",
    sql_example = r#"```sql
> SELECT string_agg(name, ', ') AS names_list
  FROM employee;
+--------------------------+
| names_list               |
+--------------------------+
| Alice, Bob, Charlie      |
+--------------------------+
```"#,
    argument(
        name = "expression",
        description = "The string expression to concatenate. Can be a column or any valid string expression."
    ),
    argument(
        name = "delimiter",
        description = "A literal string used as a separator between the concatenated values."
    )
)]
/// STRING_AGG aggregate expression
#[derive(Debug)]
pub struct StringAgg {
    signature: Signature,
}

impl StringAgg {
    /// Create a new StringAgg aggregate function
    pub fn new() -> Self {
        Self {
            signature: Signature::one_of(
                vec![
                    TypeSignature::Exact(vec![DataType::LargeUtf8, DataType::Utf8]),
                    TypeSignature::Exact(vec![DataType::LargeUtf8, DataType::LargeUtf8]),
                    TypeSignature::Exact(vec![DataType::LargeUtf8, DataType::Null]),
                ],
                Volatility::Immutable,
            ),
        }
    }
}

impl Default for StringAgg {
    fn default() -> Self {
        Self::new()
    }
}

impl AggregateUDFImpl for StringAgg {
    fn as_any(&self) -> &dyn Any {
        self
    }

    fn name(&self) -> &str {
        "string_agg"
    }

    fn signature(&self) -> &Signature {
        &self.signature
    }

    fn return_type(&self, _arg_types: &[DataType]) -> Result<DataType> {
        Ok(DataType::LargeUtf8)
    }

    fn accumulator(&self, acc_args: AccumulatorArgs) -> Result<Box<dyn Accumulator>> {
        if let Some(lit) = acc_args.exprs[1].as_any().downcast_ref::<Literal>() {
<<<<<<< HEAD
            return match lit.scalar().value() {
                ScalarValue::Utf8(Some(delimiter))
                | ScalarValue::LargeUtf8(Some(delimiter)) => {
                    Ok(Box::new(StringAggAccumulator::new(delimiter.as_str())))
=======
            return match lit.value().try_as_str() {
                Some(Some(delimiter)) => {
                    Ok(Box::new(StringAggAccumulator::new(delimiter)))
                }
                Some(None) => Ok(Box::new(StringAggAccumulator::new(""))),
                None => {
                    not_impl_err!("StringAgg not supported for delimiter {}", lit.value())
>>>>>>> f667a01f
                }
            };
        }

        not_impl_err!("expect literal")
    }

    fn documentation(&self) -> Option<&Documentation> {
        self.doc()
    }
}

#[derive(Debug)]
pub(crate) struct StringAggAccumulator {
    values: Option<String>,
    delimiter: String,
}

impl StringAggAccumulator {
    pub fn new(delimiter: &str) -> Self {
        Self {
            values: None,
            delimiter: delimiter.to_string(),
        }
    }
}

impl Accumulator for StringAggAccumulator {
    fn update_batch(&mut self, values: &[ArrayRef]) -> Result<()> {
        let string_array: Vec<_> = as_generic_string_array::<i64>(&values[0])?
            .iter()
            .filter_map(|v| v.as_ref().map(ToString::to_string))
            .collect();
        if !string_array.is_empty() {
            let s = string_array.join(self.delimiter.as_str());
            let v = self.values.get_or_insert("".to_string());
            if !v.is_empty() {
                v.push_str(self.delimiter.as_str());
            }
            v.push_str(s.as_str());
        }
        Ok(())
    }

    fn merge_batch(&mut self, values: &[ArrayRef]) -> Result<()> {
        self.update_batch(values)?;
        Ok(())
    }

    fn state(&mut self) -> Result<Vec<ScalarValue>> {
        Ok(vec![self.evaluate()?])
    }

    fn evaluate(&mut self) -> Result<ScalarValue> {
        Ok(ScalarValue::LargeUtf8(self.values.clone()))
    }

    fn size(&self) -> usize {
        size_of_val(self)
            + self.values.as_ref().map(|v| v.capacity()).unwrap_or(0)
            + self.delimiter.capacity()
    }
}<|MERGE_RESOLUTION|>--- conflicted
+++ resolved
@@ -108,20 +108,16 @@
 
     fn accumulator(&self, acc_args: AccumulatorArgs) -> Result<Box<dyn Accumulator>> {
         if let Some(lit) = acc_args.exprs[1].as_any().downcast_ref::<Literal>() {
-<<<<<<< HEAD
-            return match lit.scalar().value() {
-                ScalarValue::Utf8(Some(delimiter))
-                | ScalarValue::LargeUtf8(Some(delimiter)) => {
-                    Ok(Box::new(StringAggAccumulator::new(delimiter.as_str())))
-=======
-            return match lit.value().try_as_str() {
+            return match lit.scalar().value().try_as_str() {
                 Some(Some(delimiter)) => {
                     Ok(Box::new(StringAggAccumulator::new(delimiter)))
                 }
                 Some(None) => Ok(Box::new(StringAggAccumulator::new(""))),
                 None => {
-                    not_impl_err!("StringAgg not supported for delimiter {}", lit.value())
->>>>>>> f667a01f
+                    not_impl_err!(
+                        "StringAgg not supported for delimiter {}",
+                        lit.scalar().value()
+                    )
                 }
             };
         }
