--- conflicted
+++ resolved
@@ -29,15 +29,11 @@
     Result,
 };
 use datafusion_expr_common::{
-<<<<<<< HEAD
-    signature::{ArrayFunctionSignature, FIXED_SIZE_LIST_WILDCARD, TIMEZONE_WILDCARD},
-=======
     signature::{
         ArrayFunctionSignature, TypeSignatureClass, FIXED_SIZE_LIST_WILDCARD,
         TIMEZONE_WILDCARD,
     },
     type_coercion::binary::comparison_coercion_numeric,
->>>>>>> f667a01f
     type_coercion::binary::string_coercion,
 };
 use std::sync::Arc;
@@ -213,21 +209,6 @@
     )
 }
 
-fn is_well_supported_signature(type_signature: &TypeSignature) -> bool {
-    if let TypeSignature::OneOf(signatures) = type_signature {
-        return signatures.iter().all(is_well_supported_signature);
-    }
-
-    matches!(
-        type_signature,
-        TypeSignature::UserDefined
-            | TypeSignature::Numeric(_)
-            | TypeSignature::String(_)
-            | TypeSignature::Coercible(_)
-            | TypeSignature::Any(_)
-    )
-}
-
 fn try_coerce_types(
     function_name: impl AsRef<str>,
     valid_types: Vec<Vec<DataType>>,
@@ -238,17 +219,12 @@
 
     // Well-supported signature that returns exact valid types.
     if !valid_types.is_empty() && is_well_supported_signature(type_signature) {
-<<<<<<< HEAD
-        // exact valid types
-        assert_eq!(valid_types.len(), 1);
-=======
         // There may be many valid types if valid signature is OneOf
         // Otherwise, there should be only one valid type
         if !type_signature.is_one_of() {
             assert_eq!(valid_types.len(), 1);
         }
 
->>>>>>> f667a01f
         let valid_types = valid_types.swap_remove(0);
         if let Some(t) = maybe_data_types_without_coercion(&valid_types, current_types) {
             return Ok(t);
@@ -476,74 +452,6 @@
             .map(|valid_type| current_types.iter().map(|_| valid_type.clone()).collect())
             .collect(),
         TypeSignature::String(number) => {
-<<<<<<< HEAD
-            if *number < 1 {
-                return plan_err!(
-                    "The signature expected at least one argument but received {}",
-                    current_types.len()
-                );
-            }
-            if *number != current_types.len() {
-                return plan_err!(
-                    "The signature expected {} arguments but received {}",
-                    number,
-                    current_types.len()
-                );
-            }
-
-            fn coercion_rule(
-                lhs_type: &DataType,
-                rhs_type: &DataType,
-            ) -> Result<DataType> {
-                match (lhs_type, rhs_type) {
-                    (DataType::Null, DataType::Null) => Ok(DataType::Utf8),
-                    (DataType::Null, data_type) | (data_type, DataType::Null) => {
-                        coercion_rule(data_type, &DataType::Utf8)
-                    }
-                    (DataType::Dictionary(_, lhs), DataType::Dictionary(_, rhs)) => {
-                        coercion_rule(lhs, rhs)
-                    }
-                    (DataType::Dictionary(_, v), other)
-                    | (other, DataType::Dictionary(_, v)) => coercion_rule(v, other),
-                    _ => {
-                        if let Some(coerced_type) = string_coercion(lhs_type, rhs_type) {
-                            Ok(coerced_type)
-                        } else {
-                            plan_err!(
-                                "{} and {} are not coercible to a common string type",
-                                lhs_type,
-                                rhs_type
-                            )
-                        }
-                    }
-                }
-            }
-
-            // Length checked above, safe to unwrap
-            let mut coerced_type = current_types.first().unwrap().to_owned();
-            for t in current_types.iter().skip(1) {
-                coerced_type = coercion_rule(&coerced_type, t)?;
-            }
-
-            fn base_type_or_default_type(data_type: &DataType) -> DataType {
-                if data_type.is_null() {
-                    DataType::Utf8
-                } else if let DataType::Dictionary(_, v) = data_type {
-                    base_type_or_default_type(v)
-                } else {
-                    data_type.to_owned()
-                }
-            }
-
-            vec![vec![base_type_or_default_type(&coerced_type); *number]]
-        }
-        TypeSignature::Numeric(number) => {
-            if *number < 1 {
-                return plan_err!(
-                    "The signature expected at least one argument but received {}",
-                    current_types.len()
-                );
-=======
             function_length_check(current_types.len(), *number)?;
 
             let mut new_types = Vec::with_capacity(current_types.len());
@@ -559,7 +467,6 @@
                         "The signature expected NativeType::String but received {logical_data_type}"
                     );
                 }
->>>>>>> f667a01f
             }
 
             // Find the common string type for the given types
