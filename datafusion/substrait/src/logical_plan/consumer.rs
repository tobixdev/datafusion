// Licensed to the Apache Software Foundation (ASF) under one
// or more contributor license agreements.  See the NOTICE file
// distributed with this work for additional information
// regarding copyright ownership.  The ASF licenses this file
// to you under the Apache License, Version 2.0 (the
// "License"); you may not use this file except in compliance
// with the License.  You may obtain a copy of the License at
//
//   http://www.apache.org/licenses/LICENSE-2.0
//
// Unless required by applicable law or agreed to in writing,
// software distributed under the License is distributed on an
// "AS IS" BASIS, WITHOUT WARRANTIES OR CONDITIONS OF ANY
// KIND, either express or implied.  See the License for the
// specific language governing permissions and limitations
// under the License.

use arrow_buffer::{IntervalDayTime, IntervalMonthDayNano, OffsetBuffer};
use async_recursion::async_recursion;
use datafusion::arrow::array::MapArray;
use datafusion::arrow::datatypes::{
    DataType, Field, FieldRef, Fields, IntervalUnit, Schema, TimeUnit,
};
use datafusion::common::{
    not_impl_datafusion_err, not_impl_err, plan_datafusion_err, plan_err,
    substrait_datafusion_err, substrait_err, DFSchema, DFSchemaRef,
};
use datafusion::datasource::provider_as_source;
use datafusion::logical_expr::expr::{Exists, InSubquery, Sort};

use datafusion::logical_expr::{
    Aggregate, BinaryExpr, Case, Cast, EmptyRelation, Expr, ExprSchemable, Extension,
    LogicalPlan, Operator, Projection, SortExpr, Subquery, TryCast, Values,
};
use substrait::proto::aggregate_rel::Grouping;
use substrait::proto::expression as substrait_expression;
use substrait::proto::expression::subquery::set_predicate::PredicateOp;
use substrait::proto::expression_reference::ExprType;
use url::Url;

use crate::extensions::Extensions;
use crate::variation_const::{
    DATE_32_TYPE_VARIATION_REF, DATE_64_TYPE_VARIATION_REF,
    DECIMAL_128_TYPE_VARIATION_REF, DECIMAL_256_TYPE_VARIATION_REF,
    DEFAULT_CONTAINER_TYPE_VARIATION_REF, DEFAULT_TYPE_VARIATION_REF,
    LARGE_CONTAINER_TYPE_VARIATION_REF, UNSIGNED_INTEGER_TYPE_VARIATION_REF,
    VIEW_CONTAINER_TYPE_VARIATION_REF,
};
#[allow(deprecated)]
use crate::variation_const::{
    INTERVAL_DAY_TIME_TYPE_REF, INTERVAL_MONTH_DAY_NANO_TYPE_NAME,
    INTERVAL_MONTH_DAY_NANO_TYPE_REF, INTERVAL_YEAR_MONTH_TYPE_REF,
    TIMESTAMP_MICRO_TYPE_VARIATION_REF, TIMESTAMP_MILLI_TYPE_VARIATION_REF,
    TIMESTAMP_NANO_TYPE_VARIATION_REF, TIMESTAMP_SECOND_TYPE_VARIATION_REF,
};
use async_trait::async_trait;
use datafusion::arrow::array::{new_empty_array, AsArray};
use datafusion::arrow::temporal_conversions::NANOSECONDS;
use datafusion::catalog::TableProvider;
use datafusion::common::scalar::ScalarStructBuilder;
use datafusion::execution::{FunctionRegistry, SessionState};
use datafusion::logical_expr::builder::project;
use datafusion::logical_expr::expr::InList;
use datafusion::logical_expr::{
<<<<<<< HEAD
    col, expr, Cast, Extension, GroupingSet, Like, LogicalPlanBuilder, Partitioning,
    Repartition, Scalar, Subquery, WindowFrameBound, WindowFrameUnits,
    WindowFunctionDefinition,
=======
    col, expr, GroupingSet, Like, LogicalPlanBuilder, Partitioning, Repartition,
    WindowFrameBound, WindowFrameUnits, WindowFunctionDefinition,
>>>>>>> f667a01f
};
use datafusion::prelude::{lit, JoinType};
use datafusion::sql::TableReference;
use datafusion::{
    error::Result, logical_expr::utils::split_conjunction, prelude::Column,
    scalar::ScalarValue,
};
use std::collections::HashSet;
use std::sync::Arc;
use substrait::proto;
use substrait::proto::exchange_rel::ExchangeKind;
use substrait::proto::expression::cast::FailureBehavior::ReturnNull;
use substrait::proto::expression::literal::user_defined::Val;
use substrait::proto::expression::literal::{
    interval_day_to_second, IntervalCompound, IntervalDayToSecond, IntervalYearToMonth,
};
use substrait::proto::expression::subquery::SubqueryType;
use substrait::proto::expression::{
    Enum, FieldReference, IfThen, Literal, MultiOrList, Nested, ScalarFunction,
    SingularOrList, SwitchExpression, WindowFunction,
};
use substrait::proto::read_rel::local_files::file_or_files::PathType::UriFile;
use substrait::proto::rel_common::{Emit, EmitKind};
use substrait::proto::set_rel::SetOp;
use substrait::proto::{
    aggregate_function::AggregationInvocation,
    expression::{
        field_reference::ReferenceType::DirectReference, literal::LiteralType,
        reference_segment::ReferenceType::StructField,
        window_function::bound as SubstraitBound,
        window_function::bound::Kind as BoundKind, window_function::Bound,
        window_function::BoundsType, MaskExpression, RexType,
    },
    fetch_rel,
    function_argument::ArgType,
    join_rel, plan_rel, r#type,
    read_rel::ReadType,
    rel::RelType,
    rel_common,
    sort_field::{SortDirection, SortKind::*},
    AggregateFunction, AggregateRel, ConsistentPartitionWindowRel, CrossRel, ExchangeRel,
    Expression, ExtendedExpression, ExtensionLeafRel, ExtensionMultiRel,
    ExtensionSingleRel, FetchRel, FilterRel, FunctionArgument, JoinRel, NamedStruct,
    Plan, ProjectRel, ReadRel, Rel, RelCommon, SetRel, SortField, SortRel, Type,
};
<<<<<<< HEAD
use substrait::proto::{ExtendedExpression, FunctionArgument, SortField};
=======

#[async_trait]
/// This trait is used to consume Substrait plans, converting them into DataFusion Logical Plans.
/// It can be implemented by users to allow for custom handling of relations, expressions, etc.
///
/// Combined with the [crate::logical_plan::producer::SubstraitProducer] this allows for fully
/// customizable Substrait serde.
///
/// # Example Usage
///
/// ```
/// # use async_trait::async_trait;
/// # use datafusion::catalog::TableProvider;
/// # use datafusion::common::{not_impl_err, substrait_err, DFSchema, ScalarValue, TableReference};
/// # use datafusion::error::Result;
/// # use datafusion::execution::{FunctionRegistry, SessionState};
/// # use datafusion::logical_expr::{Expr, LogicalPlan, LogicalPlanBuilder};
/// # use std::sync::Arc;
/// # use substrait::proto;
/// # use substrait::proto::{ExtensionLeafRel, FilterRel, ProjectRel};
/// # use datafusion::arrow::datatypes::DataType;
/// # use datafusion::logical_expr::expr::ScalarFunction;
/// # use datafusion_substrait::extensions::Extensions;
/// # use datafusion_substrait::logical_plan::consumer::{
/// #     from_project_rel, from_substrait_rel, from_substrait_rex, SubstraitConsumer
/// # };
///
/// struct CustomSubstraitConsumer {
///     extensions: Arc<Extensions>,
///     state: Arc<SessionState>,
/// }
///
/// #[async_trait]
/// impl SubstraitConsumer for CustomSubstraitConsumer {
///     async fn resolve_table_ref(
///         &self,
///         table_ref: &TableReference,
///     ) -> Result<Option<Arc<dyn TableProvider>>> {
///         let table = table_ref.table().to_string();
///         let schema = self.state.schema_for_ref(table_ref.clone())?;
///         let table_provider = schema.table(&table).await?;
///         Ok(table_provider)
///     }
///
///     fn get_extensions(&self) -> &Extensions {
///         self.extensions.as_ref()
///     }
///
///     fn get_function_registry(&self) -> &impl FunctionRegistry {
///         self.state.as_ref()
///     }
///
///     // You can reuse existing consumer code to assist in handling advanced extensions
///     async fn consume_project(&self, rel: &ProjectRel) -> Result<LogicalPlan> {
///         let df_plan = from_project_rel(self, rel).await?;
///         if let Some(advanced_extension) = rel.advanced_extension.as_ref() {
///             not_impl_err!(
///                 "decode and handle an advanced extension: {:?}",
///                 advanced_extension
///             )
///         } else {
///             Ok(df_plan)
///         }
///     }
///
///     // You can implement a fully custom consumer method if you need special handling
///     async fn consume_filter(&self, rel: &FilterRel) -> Result<LogicalPlan> {
///         let input = self.consume_rel(rel.input.as_ref().unwrap()).await?;
///         let expression =
///             self.consume_expression(rel.condition.as_ref().unwrap(), input.schema())
///                 .await?;
///         // though this one is quite boring
///         LogicalPlanBuilder::from(input).filter(expression)?.build()
///     }
///
///     // You can add handlers for extension relations
///     async fn consume_extension_leaf(
///         &self,
///         rel: &ExtensionLeafRel,
///     ) -> Result<LogicalPlan> {
///         not_impl_err!(
///             "handle protobuf Any {} as you need",
///             rel.detail.as_ref().unwrap().type_url
///         )
///     }
///
///     // and handlers for user-define types
///     fn consume_user_defined_type(&self, typ: &proto::r#type::UserDefined) -> Result<DataType> {
///         let type_string = self.extensions.types.get(&typ.type_reference).unwrap();
///         match type_string.as_str() {
///             "u!foo" => not_impl_err!("handle foo conversion"),
///             "u!bar" => not_impl_err!("handle bar conversion"),
///             _ => substrait_err!("unexpected type")
///         }
///     }
///
///     // and user-defined literals
///     fn consume_user_defined_literal(&self, literal: &proto::expression::literal::UserDefined) -> Result<ScalarValue> {
///         let type_string = self.extensions.types.get(&literal.type_reference).unwrap();
///         match type_string.as_str() {
///             "u!foo" => not_impl_err!("handle foo conversion"),
///             "u!bar" => not_impl_err!("handle bar conversion"),
///             _ => substrait_err!("unexpected type")
///         }
///     }
/// }
/// ```
///
pub trait SubstraitConsumer: Send + Sync + Sized {
    async fn resolve_table_ref(
        &self,
        table_ref: &TableReference,
    ) -> Result<Option<Arc<dyn TableProvider>>>;

    // TODO: Remove these two methods
    //   Ideally, the abstract consumer should not place any constraints on implementations.
    //   The functionality for which the Extensions and FunctionRegistry is needed should be abstracted
    //   out into methods on the trait. As an example, resolve_table_reference is such a method.
    //   See: https://github.com/apache/datafusion/issues/13863
    fn get_extensions(&self) -> &Extensions;
    fn get_function_registry(&self) -> &impl FunctionRegistry;

    // Relation Methods
    // There is one method per Substrait relation to allow for easy overriding of consumer behaviour.
    // These methods have default implementations calling the common handler code, to allow for users
    // to re-use common handling logic.

    /// All [Rel]s to be converted pass through this method.
    /// You can provide your own implementation if you wish to customize the conversion behaviour.
    async fn consume_rel(&self, rel: &Rel) -> Result<LogicalPlan> {
        from_substrait_rel(self, rel).await
    }

    async fn consume_read(&self, rel: &ReadRel) -> Result<LogicalPlan> {
        from_read_rel(self, rel).await
    }

    async fn consume_filter(&self, rel: &FilterRel) -> Result<LogicalPlan> {
        from_filter_rel(self, rel).await
    }

    async fn consume_fetch(&self, rel: &FetchRel) -> Result<LogicalPlan> {
        from_fetch_rel(self, rel).await
    }

    async fn consume_aggregate(&self, rel: &AggregateRel) -> Result<LogicalPlan> {
        from_aggregate_rel(self, rel).await
    }

    async fn consume_sort(&self, rel: &SortRel) -> Result<LogicalPlan> {
        from_sort_rel(self, rel).await
    }

    async fn consume_join(&self, rel: &JoinRel) -> Result<LogicalPlan> {
        from_join_rel(self, rel).await
    }

    async fn consume_project(&self, rel: &ProjectRel) -> Result<LogicalPlan> {
        from_project_rel(self, rel).await
    }

    async fn consume_set(&self, rel: &SetRel) -> Result<LogicalPlan> {
        from_set_rel(self, rel).await
    }

    async fn consume_cross(&self, rel: &CrossRel) -> Result<LogicalPlan> {
        from_cross_rel(self, rel).await
    }

    async fn consume_consistent_partition_window(
        &self,
        _rel: &ConsistentPartitionWindowRel,
    ) -> Result<LogicalPlan> {
        not_impl_err!("Consistent Partition Window Rel not supported")
    }

    async fn consume_exchange(&self, rel: &ExchangeRel) -> Result<LogicalPlan> {
        from_exchange_rel(self, rel).await
    }

    // Expression Methods
    // There is one method per Substrait expression to allow for easy overriding of consumer behaviour
    // These methods have default implementations calling the common handler code, to allow for users
    // to re-use common handling logic.

    /// All [Expression]s to be converted pass through this method.
    /// You can provide your own implementation if you wish to customize the conversion behaviour.
    async fn consume_expression(
        &self,
        expr: &Expression,
        input_schema: &DFSchema,
    ) -> Result<Expr> {
        from_substrait_rex(self, expr, input_schema).await
    }

    async fn consume_literal(&self, expr: &Literal) -> Result<Expr> {
        from_literal(self, expr).await
    }

    async fn consume_field_reference(
        &self,
        expr: &FieldReference,
        input_schema: &DFSchema,
    ) -> Result<Expr> {
        from_field_reference(self, expr, input_schema).await
    }

    async fn consume_scalar_function(
        &self,
        expr: &ScalarFunction,
        input_schema: &DFSchema,
    ) -> Result<Expr> {
        from_scalar_function(self, expr, input_schema).await
    }

    async fn consume_window_function(
        &self,
        expr: &WindowFunction,
        input_schema: &DFSchema,
    ) -> Result<Expr> {
        from_window_function(self, expr, input_schema).await
    }

    async fn consume_if_then(
        &self,
        expr: &IfThen,
        input_schema: &DFSchema,
    ) -> Result<Expr> {
        from_if_then(self, expr, input_schema).await
    }

    async fn consume_switch(
        &self,
        _expr: &SwitchExpression,
        _input_schema: &DFSchema,
    ) -> Result<Expr> {
        not_impl_err!("Switch expression not supported")
    }

    async fn consume_singular_or_list(
        &self,
        expr: &SingularOrList,
        input_schema: &DFSchema,
    ) -> Result<Expr> {
        from_singular_or_list(self, expr, input_schema).await
    }

    async fn consume_multi_or_list(
        &self,
        _expr: &MultiOrList,
        _input_schema: &DFSchema,
    ) -> Result<Expr> {
        not_impl_err!("Multi Or List expression not supported")
    }

    async fn consume_cast(
        &self,
        expr: &substrait_expression::Cast,
        input_schema: &DFSchema,
    ) -> Result<Expr> {
        from_cast(self, expr, input_schema).await
    }

    async fn consume_subquery(
        &self,
        expr: &substrait_expression::Subquery,
        input_schema: &DFSchema,
    ) -> Result<Expr> {
        from_subquery(self, expr, input_schema).await
    }

    async fn consume_nested(
        &self,
        _expr: &Nested,
        _input_schema: &DFSchema,
    ) -> Result<Expr> {
        not_impl_err!("Nested expression not supported")
    }

    async fn consume_enum(&self, _expr: &Enum, _input_schema: &DFSchema) -> Result<Expr> {
        not_impl_err!("Enum expression not supported")
    }

    // User-Defined Functionality

    // The details of extension relations, and how to handle them, are fully up to users to specify.
    // The following methods allow users to customize the consumer behaviour

    async fn consume_extension_leaf(
        &self,
        rel: &ExtensionLeafRel,
    ) -> Result<LogicalPlan> {
        if let Some(detail) = rel.detail.as_ref() {
            return substrait_err!(
                "Missing handler for ExtensionLeafRel: {}",
                detail.type_url
            );
        }
        substrait_err!("Missing handler for ExtensionLeafRel")
    }

    async fn consume_extension_single(
        &self,
        rel: &ExtensionSingleRel,
    ) -> Result<LogicalPlan> {
        if let Some(detail) = rel.detail.as_ref() {
            return substrait_err!(
                "Missing handler for ExtensionSingleRel: {}",
                detail.type_url
            );
        }
        substrait_err!("Missing handler for ExtensionSingleRel")
    }

    async fn consume_extension_multi(
        &self,
        rel: &ExtensionMultiRel,
    ) -> Result<LogicalPlan> {
        if let Some(detail) = rel.detail.as_ref() {
            return substrait_err!(
                "Missing handler for ExtensionMultiRel: {}",
                detail.type_url
            );
        }
        substrait_err!("Missing handler for ExtensionMultiRel")
    }

    // Users can bring their own types to Substrait which require custom handling

    fn consume_user_defined_type(
        &self,
        user_defined_type: &r#type::UserDefined,
    ) -> Result<DataType> {
        substrait_err!(
            "Missing handler for user-defined type: {}",
            user_defined_type.type_reference
        )
    }

    fn consume_user_defined_literal(
        &self,
        user_defined_literal: &proto::expression::literal::UserDefined,
    ) -> Result<ScalarValue> {
        substrait_err!(
            "Missing handler for user-defined literals {}",
            user_defined_literal.type_reference
        )
    }
}

/// Convert Substrait Rel to DataFusion DataFrame
#[async_recursion]
pub async fn from_substrait_rel(
    consumer: &impl SubstraitConsumer,
    relation: &Rel,
) -> Result<LogicalPlan> {
    let plan: Result<LogicalPlan> = match &relation.rel_type {
        Some(rel_type) => match rel_type {
            RelType::Read(rel) => consumer.consume_read(rel).await,
            RelType::Filter(rel) => consumer.consume_filter(rel).await,
            RelType::Fetch(rel) => consumer.consume_fetch(rel).await,
            RelType::Aggregate(rel) => consumer.consume_aggregate(rel).await,
            RelType::Sort(rel) => consumer.consume_sort(rel).await,
            RelType::Join(rel) => consumer.consume_join(rel).await,
            RelType::Project(rel) => consumer.consume_project(rel).await,
            RelType::Set(rel) => consumer.consume_set(rel).await,
            RelType::ExtensionSingle(rel) => consumer.consume_extension_single(rel).await,
            RelType::ExtensionMulti(rel) => consumer.consume_extension_multi(rel).await,
            RelType::ExtensionLeaf(rel) => consumer.consume_extension_leaf(rel).await,
            RelType::Cross(rel) => consumer.consume_cross(rel).await,
            RelType::Window(rel) => {
                consumer.consume_consistent_partition_window(rel).await
            }
            RelType::Exchange(rel) => consumer.consume_exchange(rel).await,
            rt => not_impl_err!("{rt:?} rel not supported yet"),
        },
        None => return substrait_err!("rel must set rel_type"),
    };
    apply_emit_kind(retrieve_rel_common(relation), plan?)
}

/// Default SubstraitConsumer for converting standard Substrait without user-defined extensions.
///
/// Used as the consumer in [from_substrait_plan]
pub struct DefaultSubstraitConsumer<'a> {
    extensions: &'a Extensions,
    state: &'a SessionState,
}

impl<'a> DefaultSubstraitConsumer<'a> {
    pub fn new(extensions: &'a Extensions, state: &'a SessionState) -> Self {
        DefaultSubstraitConsumer { extensions, state }
    }
}

#[async_trait]
impl SubstraitConsumer for DefaultSubstraitConsumer<'_> {
    async fn resolve_table_ref(
        &self,
        table_ref: &TableReference,
    ) -> Result<Option<Arc<dyn TableProvider>>> {
        let table = table_ref.table().to_string();
        let schema = self.state.schema_for_ref(table_ref.clone())?;
        let table_provider = schema.table(&table).await?;
        Ok(table_provider)
    }

    fn get_extensions(&self) -> &Extensions {
        self.extensions
    }

    fn get_function_registry(&self) -> &impl FunctionRegistry {
        self.state
    }

    async fn consume_extension_leaf(
        &self,
        rel: &ExtensionLeafRel,
    ) -> Result<LogicalPlan> {
        let Some(ext_detail) = &rel.detail else {
            return substrait_err!("Unexpected empty detail in ExtensionLeafRel");
        };
        let plan = self
            .state
            .serializer_registry()
            .deserialize_logical_plan(&ext_detail.type_url, &ext_detail.value)?;
        Ok(LogicalPlan::Extension(Extension { node: plan }))
    }

    async fn consume_extension_single(
        &self,
        rel: &ExtensionSingleRel,
    ) -> Result<LogicalPlan> {
        let Some(ext_detail) = &rel.detail else {
            return substrait_err!("Unexpected empty detail in ExtensionSingleRel");
        };
        let plan = self
            .state
            .serializer_registry()
            .deserialize_logical_plan(&ext_detail.type_url, &ext_detail.value)?;
        let Some(input_rel) = &rel.input else {
            return substrait_err!(
                    "ExtensionSingleRel missing input rel, try using ExtensionLeafRel instead"
                );
        };
        let input_plan = self.consume_rel(input_rel).await?;
        let plan = plan.with_exprs_and_inputs(plan.expressions(), vec![input_plan])?;
        Ok(LogicalPlan::Extension(Extension { node: plan }))
    }

    async fn consume_extension_multi(
        &self,
        rel: &ExtensionMultiRel,
    ) -> Result<LogicalPlan> {
        let Some(ext_detail) = &rel.detail else {
            return substrait_err!("Unexpected empty detail in ExtensionMultiRel");
        };
        let plan = self
            .state
            .serializer_registry()
            .deserialize_logical_plan(&ext_detail.type_url, &ext_detail.value)?;
        let mut inputs = Vec::with_capacity(rel.inputs.len());
        for input in &rel.inputs {
            let input_plan = self.consume_rel(input).await?;
            inputs.push(input_plan);
        }
        let plan = plan.with_exprs_and_inputs(plan.expressions(), inputs)?;
        Ok(LogicalPlan::Extension(Extension { node: plan }))
    }
}
>>>>>>> f667a01f

// Substrait PrecisionTimestampTz indicates that the timestamp is relative to UTC, which
// is the same as the expectation for any non-empty timezone in DF, so any non-empty timezone
// results in correct points on the timeline, and we pick UTC as a reasonable default.
// However, DF uses the timezone also for some arithmetic and display purposes (see e.g.
// https://github.com/apache/arrow-rs/blob/ee5694078c86c8201549654246900a4232d531a9/arrow-cast/src/cast/mod.rs#L1749).
const DEFAULT_TIMEZONE: &str = "UTC";

pub fn name_to_op(name: &str) -> Option<Operator> {
    match name {
        "equal" => Some(Operator::Eq),
        "not_equal" => Some(Operator::NotEq),
        "lt" => Some(Operator::Lt),
        "lte" => Some(Operator::LtEq),
        "gt" => Some(Operator::Gt),
        "gte" => Some(Operator::GtEq),
        "add" => Some(Operator::Plus),
        "subtract" => Some(Operator::Minus),
        "multiply" => Some(Operator::Multiply),
        "divide" => Some(Operator::Divide),
        "mod" => Some(Operator::Modulo),
        "modulus" => Some(Operator::Modulo),
        "and" => Some(Operator::And),
        "or" => Some(Operator::Or),
        "is_distinct_from" => Some(Operator::IsDistinctFrom),
        "is_not_distinct_from" => Some(Operator::IsNotDistinctFrom),
        "regex_match" => Some(Operator::RegexMatch),
        "regex_imatch" => Some(Operator::RegexIMatch),
        "regex_not_match" => Some(Operator::RegexNotMatch),
        "regex_not_imatch" => Some(Operator::RegexNotIMatch),
        "bitwise_and" => Some(Operator::BitwiseAnd),
        "bitwise_or" => Some(Operator::BitwiseOr),
        "str_concat" => Some(Operator::StringConcat),
        "at_arrow" => Some(Operator::AtArrow),
        "arrow_at" => Some(Operator::ArrowAt),
        "bitwise_xor" => Some(Operator::BitwiseXor),
        "bitwise_shift_right" => Some(Operator::BitwiseShiftRight),
        "bitwise_shift_left" => Some(Operator::BitwiseShiftLeft),
        _ => None,
    }
}

pub fn substrait_fun_name(name: &str) -> &str {
    let name = match name.rsplit_once(':') {
        // Since 0.32.0, Substrait requires the function names to be in a compound format
        // https://substrait.io/extensions/#function-signature-compound-names
        // for example, `add:i8_i8`.
        // On the consumer side, we don't really care about the signature though, just the name.
        Some((name, _)) => name,
        None => name,
    };
    name
}

fn split_eq_and_noneq_join_predicate_with_nulls_equality(
    filter: &Expr,
) -> (Vec<(Column, Column)>, bool, Option<Expr>) {
    let exprs = split_conjunction(filter);

    let mut accum_join_keys: Vec<(Column, Column)> = vec![];
    let mut accum_filters: Vec<Expr> = vec![];
    let mut nulls_equal_nulls = false;

    for expr in exprs {
        #[allow(clippy::collapsible_match)]
        match expr {
            Expr::BinaryExpr(binary_expr) => match binary_expr {
                x @ (BinaryExpr {
                    left,
                    op: Operator::Eq,
                    right,
                }
                | BinaryExpr {
                    left,
                    op: Operator::IsNotDistinctFrom,
                    right,
                }) => {
                    nulls_equal_nulls = match x.op {
                        Operator::Eq => false,
                        Operator::IsNotDistinctFrom => true,
                        _ => unreachable!(),
                    };

                    match (left.as_ref(), right.as_ref()) {
                        (Expr::Column(l), Expr::Column(r)) => {
                            accum_join_keys.push((l.clone(), r.clone()));
                        }
                        _ => accum_filters.push(expr.clone()),
                    }
                }
                _ => accum_filters.push(expr.clone()),
            },
            _ => accum_filters.push(expr.clone()),
        }
    }

    let join_filter = accum_filters.into_iter().reduce(Expr::and);
    (accum_join_keys, nulls_equal_nulls, join_filter)
}

async fn union_rels(
    consumer: &impl SubstraitConsumer,
    rels: &[Rel],
    is_all: bool,
) -> Result<LogicalPlan> {
    let mut union_builder = Ok(LogicalPlanBuilder::from(
        consumer.consume_rel(&rels[0]).await?,
    ));
    for input in &rels[1..] {
        let rel_plan = consumer.consume_rel(input).await?;

        union_builder = if is_all {
            union_builder?.union(rel_plan)
        } else {
            union_builder?.union_distinct(rel_plan)
        };
    }
    union_builder?.build()
}

async fn intersect_rels(
    consumer: &impl SubstraitConsumer,
    rels: &[Rel],
    is_all: bool,
) -> Result<LogicalPlan> {
    let mut rel = consumer.consume_rel(&rels[0]).await?;

    for input in &rels[1..] {
        rel = LogicalPlanBuilder::intersect(
            rel,
            consumer.consume_rel(input).await?,
            is_all,
        )?
    }

    Ok(rel)
}

async fn except_rels(
    consumer: &impl SubstraitConsumer,
    rels: &[Rel],
    is_all: bool,
) -> Result<LogicalPlan> {
    let mut rel = consumer.consume_rel(&rels[0]).await?;

    for input in &rels[1..] {
        rel = LogicalPlanBuilder::except(rel, consumer.consume_rel(input).await?, is_all)?
    }

    Ok(rel)
}

/// Convert Substrait Plan to DataFusion LogicalPlan
pub async fn from_substrait_plan(
    state: &SessionState,
    plan: &Plan,
) -> Result<LogicalPlan> {
    // Register function extension
    let extensions = Extensions::try_from(&plan.extensions)?;
    if !extensions.type_variations.is_empty() {
        return not_impl_err!("Type variation extensions are not supported");
    }

    let consumer = DefaultSubstraitConsumer {
        extensions: &extensions,
        state,
    };
    from_substrait_plan_with_consumer(&consumer, plan).await
}

/// Convert Substrait Plan to DataFusion LogicalPlan using the given consumer
pub async fn from_substrait_plan_with_consumer(
    consumer: &impl SubstraitConsumer,
    plan: &Plan,
) -> Result<LogicalPlan> {
    match plan.relations.len() {
        1 => {
            match plan.relations[0].rel_type.as_ref() {
                Some(rt) => match rt {
                    plan_rel::RelType::Rel(rel) => Ok(consumer.consume_rel(rel).await?),
                    plan_rel::RelType::Root(root) => {
                        let plan = consumer.consume_rel(root.input.as_ref().unwrap()).await?;
                        if root.names.is_empty() {
                            // Backwards compatibility for plans missing names
                            return Ok(plan);
                        }
                        let renamed_schema = make_renamed_schema(plan.schema(), &root.names)?;
                        if renamed_schema.equivalent_names_and_types(plan.schema()) {
                            // Nothing to do if the schema is already equivalent
                            return Ok(plan);
                        }
                        match plan {
                            // If the last node of the plan produces expressions, bake the renames into those expressions.
                            // This isn't necessary for correctness, but helps with roundtrip tests.
                            LogicalPlan::Projection(p) => Ok(LogicalPlan::Projection(Projection::try_new(rename_expressions(p.expr, p.input.schema(), renamed_schema.fields())?, p.input)?)),
                            LogicalPlan::Aggregate(a) => {
                                let (group_fields, expr_fields) = renamed_schema.fields().split_at(a.group_expr.len());
                                let new_group_exprs = rename_expressions(a.group_expr, a.input.schema(), group_fields)?;
                                let new_aggr_exprs = rename_expressions(a.aggr_expr, a.input.schema(), expr_fields)?;
                                Ok(LogicalPlan::Aggregate(Aggregate::try_new(a.input, new_group_exprs, new_aggr_exprs)?))
                            },
                            // There are probably more plans where we could bake things in, can add them later as needed.
                            // Otherwise, add a new Project to handle the renaming.
                            _ => Ok(LogicalPlan::Projection(Projection::try_new(rename_expressions(plan.schema().columns().iter().map(|c| col(c.to_owned())), plan.schema(), renamed_schema.fields())?, Arc::new(plan))?))
                        }
                    }
                },
                None => plan_err!("Cannot parse plan relation: None")
            }
        },
        _ => not_impl_err!(
            "Substrait plan with more than 1 relation trees not supported. Number of relation trees: {:?}",
            plan.relations.len()
        )
    }
}

/// An ExprContainer is a container for a collection of expressions with a common input schema
///
/// In addition, each expression is associated with a field, which defines the
/// expression's output.  The data type and nullability of the field are calculated from the
/// expression and the input schema.  However the names of the field (and its nested fields) are
/// derived from the Substrait message.
pub struct ExprContainer {
    /// The input schema for the expressions
    pub input_schema: DFSchemaRef,
    /// The expressions
    ///
    /// Each item contains an expression and the field that defines the expected nullability and name of the expr's output
    pub exprs: Vec<(Expr, Field)>,
}

/// Convert Substrait ExtendedExpression to ExprContainer
///
/// A Substrait ExtendedExpression message contains one or more expressions,
/// with names for the outputs, and an input schema.  These pieces are all included
/// in the ExprContainer.
///
/// This is a top-level message and can be used to send expressions (not plans)
/// between systems.  This is often useful for scenarios like pushdown where filter
/// expressions need to be sent to remote systems.
pub async fn from_substrait_extended_expr(
<<<<<<< HEAD
    ctx: &SessionContext,
=======
    state: &SessionState,
>>>>>>> f667a01f
    extended_expr: &ExtendedExpression,
) -> Result<ExprContainer> {
    // Register function extension
    let extensions = Extensions::try_from(&extended_expr.extensions)?;
    if !extensions.type_variations.is_empty() {
        return not_impl_err!("Type variation extensions are not supported");
    }

<<<<<<< HEAD
    let input_schema = DFSchemaRef::new(match &extended_expr.base_schema {
        Some(base_schema) => from_substrait_named_struct(base_schema, &extensions),
=======
    let consumer = DefaultSubstraitConsumer {
        extensions: &extensions,
        state,
    };

    let input_schema = DFSchemaRef::new(match &extended_expr.base_schema {
        Some(base_schema) => from_substrait_named_struct(&consumer, base_schema),
>>>>>>> f667a01f
        None => {
            plan_err!("required property `base_schema` missing from Substrait ExtendedExpression message")
        }
    }?);

    // Parse expressions
    let mut exprs = Vec::with_capacity(extended_expr.referred_expr.len());
    for (expr_idx, substrait_expr) in extended_expr.referred_expr.iter().enumerate() {
        let scalar_expr = match &substrait_expr.expr_type {
            Some(ExprType::Expression(scalar_expr)) => Ok(scalar_expr),
            Some(ExprType::Measure(_)) => {
                not_impl_err!("Measure expressions are not yet supported")
            }
            None => {
                plan_err!("required property `expr_type` missing from Substrait ExpressionReference message")
            }
        }?;
<<<<<<< HEAD
        let expr =
            from_substrait_rex(ctx, scalar_expr, &input_schema, &extensions).await?;
=======
        let expr = consumer
            .consume_expression(scalar_expr, &input_schema)
            .await?;
>>>>>>> f667a01f
        let (output_type, expected_nullability) =
            expr.data_type_and_nullable(&input_schema)?;
        let output_field = Field::new("", output_type, expected_nullability);
        let mut names_idx = 0;
        let output_field = rename_field(
            &output_field,
            &substrait_expr.output_names,
            expr_idx,
            &mut names_idx,
            /*rename_self=*/ true,
        )?;
        exprs.push((expr, output_field));
    }

    Ok(ExprContainer {
        input_schema,
        exprs,
    })
}

<<<<<<< HEAD
/// parse projection
pub fn extract_projection(
    t: LogicalPlan,
    projection: &::core::option::Option<expression::MaskExpression>,
) -> Result<LogicalPlan> {
    match projection {
=======
pub fn apply_masking(
    schema: DFSchema,
    mask_expression: &::core::option::Option<MaskExpression>,
) -> Result<DFSchema> {
    match mask_expression {
>>>>>>> f667a01f
        Some(MaskExpression { select, .. }) => match &select.as_ref() {
            Some(projection) => {
                let column_indices: Vec<usize> = projection
                    .struct_items
                    .iter()
                    .map(|item| item.field as usize)
                    .collect();

                let fields = column_indices
                    .iter()
                    .map(|i| schema.qualified_field(*i))
                    .map(|(qualifier, field)| {
                        (qualifier.cloned(), Arc::new(field.clone()))
                    })
                    .collect();

                Ok(DFSchema::new_with_metadata(
                    fields,
                    schema.metadata().clone(),
                )?)
            }
            None => Ok(schema),
        },
        None => Ok(schema),
    }
}

/// Ensure the expressions have the right name(s) according to the new schema.
/// This includes the top-level (column) name, which will be renamed through aliasing if needed,
/// as well as nested names (if the expression produces any struct types), which will be renamed
/// through casting if needed.
fn rename_expressions(
    exprs: impl IntoIterator<Item = Expr>,
    input_schema: &DFSchema,
    new_schema_fields: &[Arc<Field>],
) -> Result<Vec<Expr>> {
    exprs
        .into_iter()
        .zip(new_schema_fields)
        .map(|(old_expr, new_field)| {
            // Check if type (i.e. nested struct field names) match, use Cast to rename if needed
            let new_expr = if &old_expr.get_type(input_schema)? != new_field.data_type() {
                Expr::Cast(Cast::new(
                    Box::new(old_expr),
                    new_field.data_type().to_owned(),
                ))
            } else {
                old_expr
            };
            // Alias column if needed to fix the top-level name
            match &new_expr {
                // If expr is a column reference, alias_if_changed would cause an aliasing if the old expr has a qualifier
                Expr::Column(c) if &c.name == new_field.name() => Ok(new_expr),
                _ => new_expr.alias_if_changed(new_field.name().to_owned()),
            }
        })
        .collect()
}

fn rename_field(
    field: &Field,
    dfs_names: &Vec<String>,
    unnamed_field_suffix: usize, // If Substrait doesn't provide a name, we'll use this "c{unnamed_field_suffix}"
    name_idx: &mut usize,        // Index into dfs_names
    rename_self: bool, // Some fields (e.g. list items) don't have names in Substrait and this will be false to keep old name
) -> Result<Field> {
    let name = if rename_self {
        next_struct_field_name(unnamed_field_suffix, dfs_names, name_idx)?
    } else {
        field.name().to_string()
    };
    match field.data_type() {
        DataType::Struct(children) => {
            let children = children
                .iter()
                .enumerate()
                .map(|(child_idx, f)| {
                    rename_field(
                        f.as_ref(),
                        dfs_names,
                        child_idx,
                        name_idx,
                        /*rename_self=*/ true,
                    )
                })
                .collect::<Result<_>>()?;
            Ok(field
                .to_owned()
                .with_name(name)
                .with_data_type(DataType::Struct(children)))
        }
        DataType::List(inner) => {
            let renamed_inner = rename_field(
                inner.as_ref(),
                dfs_names,
                0,
                name_idx,
                /*rename_self=*/ false,
            )?;
            Ok(field
                .to_owned()
                .with_data_type(DataType::List(FieldRef::new(renamed_inner)))
                .with_name(name))
        }
        DataType::LargeList(inner) => {
            let renamed_inner = rename_field(
                inner.as_ref(),
                dfs_names,
                0,
                name_idx,
                /*rename_self= */ false,
            )?;
            Ok(field
                .to_owned()
                .with_data_type(DataType::LargeList(FieldRef::new(renamed_inner)))
                .with_name(name))
        }
        _ => Ok(field.to_owned().with_name(name)),
    }
}

/// Produce a version of the given schema with names matching the given list of names.
/// Substrait doesn't deal with column (incl. nested struct field) names within the schema,
/// but it does give us the list of expected names at the end of the plan, so we use this
/// to rename the schema to match the expected names.
fn make_renamed_schema(
    schema: &DFSchemaRef,
    dfs_names: &Vec<String>,
) -> Result<DFSchema> {
    let mut name_idx = 0;

    let (qualifiers, fields): (_, Vec<Field>) = schema
        .iter()
        .enumerate()
        .map(|(field_idx, (q, f))| {
            let renamed_f = rename_field(
                f.as_ref(),
                dfs_names,
                field_idx,
                &mut name_idx,
                /*rename_self=*/ true,
            )?;
            Ok((q.cloned(), renamed_f))
        })
        .collect::<Result<Vec<_>>>()?
        .into_iter()
        .unzip();

    if name_idx != dfs_names.len() {
        return substrait_err!(
            "Names list must match exactly to nested schema, but found {} uses for {} names",
            name_idx,
            dfs_names.len());
    }

    DFSchema::from_field_specific_qualified_schema(
        qualifiers,
        &Arc::new(Schema::new(fields)),
    )
}

#[async_recursion]
pub async fn from_project_rel(
    consumer: &impl SubstraitConsumer,
    p: &ProjectRel,
) -> Result<LogicalPlan> {
    if let Some(input) = p.input.as_ref() {
        let mut input = LogicalPlanBuilder::from(consumer.consume_rel(input).await?);
        let original_schema = input.schema().clone();

        // Ensure that all expressions have a unique display name, so that
        // validate_unique_names does not fail when constructing the project.
        let mut name_tracker = NameTracker::new();

        // By default, a Substrait Project emits all inputs fields followed by all expressions.
        // We build the explicit expressions first, and then the input expressions to avoid
        // adding aliases to the explicit expressions (as part of ensuring unique names).
        //
        // This is helpful for plan visualization and tests, because when DataFusion produces
        // Substrait Projects it adds an output mapping that excludes all input columns
        // leaving only explicit expressions.

        let mut explicit_exprs: Vec<Expr> = vec![];
        for expr in &p.expressions {
            let e = consumer
                .consume_expression(expr, input.clone().schema())
                .await?;
            // if the expression is WindowFunction, wrap in a Window relation
            if let Expr::WindowFunction(_) = &e {
                // Adding the same expression here and in the project below
                // works because the project's builder uses columnize_expr(..)
                // to transform it into a column reference
                input = input.window(vec![e.clone()])?
            }
            explicit_exprs.push(name_tracker.get_uniquely_named_expr(e)?);
        }

        let mut final_exprs: Vec<Expr> = vec![];
        for index in 0..original_schema.fields().len() {
            let e = Expr::Column(Column::from(original_schema.qualified_field(index)));
            final_exprs.push(name_tracker.get_uniquely_named_expr(e)?);
        }
        final_exprs.append(&mut explicit_exprs);
        input.project(final_exprs)?.build()
    } else {
        not_impl_err!("Projection without an input is not supported")
    }
}

#[async_recursion]
pub async fn from_filter_rel(
    consumer: &impl SubstraitConsumer,
    filter: &FilterRel,
) -> Result<LogicalPlan> {
    if let Some(input) = filter.input.as_ref() {
        let input = LogicalPlanBuilder::from(consumer.consume_rel(input).await?);
        if let Some(condition) = filter.condition.as_ref() {
            let expr = consumer
                .consume_expression(condition, input.schema())
                .await?;
            input.filter(expr)?.build()
        } else {
            not_impl_err!("Filter without an condition is not valid")
        }
    } else {
        not_impl_err!("Filter without an input is not valid")
    }
}

#[async_recursion]
pub async fn from_fetch_rel(
    consumer: &impl SubstraitConsumer,
    fetch: &FetchRel,
) -> Result<LogicalPlan> {
    if let Some(input) = fetch.input.as_ref() {
        let input = LogicalPlanBuilder::from(consumer.consume_rel(input).await?);
        let empty_schema = DFSchemaRef::new(DFSchema::empty());
        let offset = match &fetch.offset_mode {
            Some(fetch_rel::OffsetMode::Offset(offset)) => Some(lit(*offset)),
            Some(fetch_rel::OffsetMode::OffsetExpr(expr)) => {
                Some(consumer.consume_expression(expr, &empty_schema).await?)
            }
            None => None,
        };
        let count = match &fetch.count_mode {
            Some(fetch_rel::CountMode::Count(count)) => {
                // -1 means that ALL records should be returned, equivalent to None
                (*count != -1).then(|| lit(*count))
            }
            Some(fetch_rel::CountMode::CountExpr(expr)) => {
                Some(consumer.consume_expression(expr, &empty_schema).await?)
            }
            None => None,
        };
        input.limit_by_expr(offset, count)?.build()
    } else {
        not_impl_err!("Fetch without an input is not valid")
    }
}

pub async fn from_sort_rel(
    consumer: &impl SubstraitConsumer,
    sort: &SortRel,
) -> Result<LogicalPlan> {
    if let Some(input) = sort.input.as_ref() {
        let input = LogicalPlanBuilder::from(consumer.consume_rel(input).await?);
        let sorts = from_substrait_sorts(consumer, &sort.sorts, input.schema()).await?;
        input.sort(sorts)?.build()
    } else {
        not_impl_err!("Sort without an input is not valid")
    }
}

pub async fn from_aggregate_rel(
    consumer: &impl SubstraitConsumer,
    agg: &AggregateRel,
) -> Result<LogicalPlan> {
    if let Some(input) = agg.input.as_ref() {
        let input = LogicalPlanBuilder::from(consumer.consume_rel(input).await?);
        let mut ref_group_exprs = vec![];

        for e in &agg.grouping_expressions {
            let x = consumer.consume_expression(e, input.schema()).await?;
            ref_group_exprs.push(x);
        }

        let mut group_exprs = vec![];
        let mut aggr_exprs = vec![];

        match agg.groupings.len() {
            1 => {
                group_exprs.extend_from_slice(
                    &from_substrait_grouping(
                        consumer,
                        &agg.groupings[0],
                        &ref_group_exprs,
                        input.schema(),
                    )
                    .await?,
                );
            }
            _ => {
                let mut grouping_sets = vec![];
                for grouping in &agg.groupings {
                    let grouping_set = from_substrait_grouping(
                        consumer,
                        grouping,
                        &ref_group_exprs,
                        input.schema(),
                    )
                    .await?;
                    grouping_sets.push(grouping_set);
                }
                // Single-element grouping expression of type Expr::GroupingSet.
                // Note that GroupingSet::Rollup would become GroupingSet::GroupingSets, when
                // parsed by the producer and consumer, since Substrait does not have a type dedicated
                // to ROLLUP. Only vector of Groupings (grouping sets) is available.
                group_exprs
                    .push(Expr::GroupingSet(GroupingSet::GroupingSets(grouping_sets)));
            }
        };

        for m in &agg.measures {
            let filter = match &m.filter {
                Some(fil) => Some(Box::new(
                    consumer.consume_expression(fil, input.schema()).await?,
                )),
                None => None,
            };
            let agg_func = match &m.measure {
                Some(f) => {
                    let distinct = match f.invocation {
                        _ if f.invocation == AggregationInvocation::Distinct as i32 => {
                            true
                        }
                        _ if f.invocation == AggregationInvocation::All as i32 => false,
                        _ => false,
                    };
                    let order_by = if !f.sorts.is_empty() {
                        Some(
                            from_substrait_sorts(consumer, &f.sorts, input.schema())
                                .await?,
                        )
                    } else {
                        None
                    };

                    from_substrait_agg_func(
                        consumer,
                        f,
                        input.schema(),
                        filter,
                        order_by,
                        distinct,
                    )
                    .await
                }
                None => {
                    not_impl_err!("Aggregate without aggregate function is not supported")
                }
            };
            aggr_exprs.push(agg_func?.as_ref().clone());
        }
        input.aggregate(group_exprs, aggr_exprs)?.build()
    } else {
        not_impl_err!("Aggregate without an input is not valid")
    }
}

pub async fn from_join_rel(
    consumer: &impl SubstraitConsumer,
    join: &JoinRel,
) -> Result<LogicalPlan> {
    if join.post_join_filter.is_some() {
        return not_impl_err!("JoinRel with post_join_filter is not yet supported");
    }

    let left: LogicalPlanBuilder = LogicalPlanBuilder::from(
        consumer.consume_rel(join.left.as_ref().unwrap()).await?,
    );
    let right = LogicalPlanBuilder::from(
        consumer.consume_rel(join.right.as_ref().unwrap()).await?,
    );
    let (left, right) = requalify_sides_if_needed(left, right)?;

    let join_type = from_substrait_jointype(join.r#type)?;
    // The join condition expression needs full input schema and not the output schema from join since we lose columns from
    // certain join types such as semi and anti joins
    let in_join_schema = left.schema().join(right.schema())?;

    // If join expression exists, parse the `on` condition expression, build join and return
    // Otherwise, build join with only the filter, without join keys
    match &join.expression.as_ref() {
        Some(expr) => {
            let on = consumer.consume_expression(expr, &in_join_schema).await?;
            // The join expression can contain both equal and non-equal ops.
            // As of datafusion 31.0.0, the equal and non equal join conditions are in separate fields.
            // So we extract each part as follows:
            // - If an Eq or IsNotDistinctFrom op is encountered, add the left column, right column and is_null_equal_nulls to `join_ons` vector
            // - Otherwise we add the expression to join_filter (use conjunction if filter already exists)
            let (join_ons, nulls_equal_nulls, join_filter) =
                split_eq_and_noneq_join_predicate_with_nulls_equality(&on);
            let (left_cols, right_cols): (Vec<_>, Vec<_>) =
                itertools::multiunzip(join_ons);
            left.join_detailed(
                right.build()?,
                join_type,
                (left_cols, right_cols),
                join_filter,
                nulls_equal_nulls,
            )?
            .build()
        }
        None => {
            let on: Vec<String> = vec![];
            left.join_detailed(right.build()?, join_type, (on.clone(), on), None, false)?
                .build()
        }
    }
}

pub async fn from_cross_rel(
    consumer: &impl SubstraitConsumer,
    cross: &CrossRel,
) -> Result<LogicalPlan> {
    let left = LogicalPlanBuilder::from(
        consumer.consume_rel(cross.left.as_ref().unwrap()).await?,
    );
    let right = LogicalPlanBuilder::from(
        consumer.consume_rel(cross.right.as_ref().unwrap()).await?,
    );
    let (left, right) = requalify_sides_if_needed(left, right)?;
    left.cross_join(right.build()?)?.build()
}

#[allow(deprecated)]
pub async fn from_read_rel(
    consumer: &impl SubstraitConsumer,
    read: &ReadRel,
) -> Result<LogicalPlan> {
    async fn read_with_schema(
        consumer: &impl SubstraitConsumer,
        table_ref: TableReference,
        schema: DFSchema,
        projection: &Option<MaskExpression>,
    ) -> Result<LogicalPlan> {
        let schema = schema.replace_qualifier(table_ref.clone());

        let plan = {
            let provider = match consumer.resolve_table_ref(&table_ref).await? {
                Some(ref provider) => Arc::clone(provider),
                _ => return plan_err!("No table named '{table_ref}'"),
            };

            LogicalPlanBuilder::scan(
                table_ref,
                provider_as_source(Arc::clone(&provider)),
                None,
            )?
            .build()?
        };

        ensure_schema_compatibility(plan.schema(), schema.clone())?;

        let schema = apply_masking(schema, projection)?;

        apply_projection(plan, schema)
    }

    let named_struct = read.base_schema.as_ref().ok_or_else(|| {
        substrait_datafusion_err!("No base schema provided for Read Relation")
    })?;

    let substrait_schema = from_substrait_named_struct(consumer, named_struct)?;

    match &read.read_type {
        Some(ReadType::NamedTable(nt)) => {
            let table_reference = match nt.names.len() {
                0 => {
                    return plan_err!("No table name found in NamedTable");
                }
                1 => TableReference::Bare {
                    table: nt.names[0].clone().into(),
                },
                2 => TableReference::Partial {
                    schema: nt.names[0].clone().into(),
                    table: nt.names[1].clone().into(),
                },
                _ => TableReference::Full {
                    catalog: nt.names[0].clone().into(),
                    schema: nt.names[1].clone().into(),
                    table: nt.names[2].clone().into(),
                },
            };

            read_with_schema(
                consumer,
                table_reference,
                substrait_schema,
                &read.projection,
            )
            .await
        }
        Some(ReadType::VirtualTable(vt)) => {
            if vt.values.is_empty() {
                return Ok(LogicalPlan::EmptyRelation(EmptyRelation {
                    produce_one_row: false,
                    schema: DFSchemaRef::new(substrait_schema),
                }));
            }

            let values = vt
                .values
                .iter()
                .map(|row| {
                    let mut name_idx = 0;
                    let lits = row
                        .fields
                        .iter()
                        .map(|lit| {
                            name_idx += 1; // top-level names are provided through schema
                            Ok(Expr::Literal(from_substrait_literal(
                                consumer,
                                lit,
                                &named_struct.names,
                                &mut name_idx,
                            )?))
                        })
                        .collect::<Result<_>>()?;
                    if name_idx != named_struct.names.len() {
                        return substrait_err!(
                                "Names list must match exactly to nested schema, but found {} uses for {} names",
                                name_idx,
                                named_struct.names.len()
                            );
                    }
                    Ok(lits)
                })
                .collect::<Result<_>>()?;

            Ok(LogicalPlan::Values(Values {
                schema: DFSchemaRef::new(substrait_schema),
                values,
            }))
        }
        Some(ReadType::LocalFiles(lf)) => {
            fn extract_filename(name: &str) -> Option<String> {
                let corrected_url =
                    if name.starts_with("file://") && !name.starts_with("file:///") {
                        name.replacen("file://", "file:///", 1)
                    } else {
                        name.to_string()
                    };

                Url::parse(&corrected_url).ok().and_then(|url| {
                    let path = url.path();
                    std::path::Path::new(path)
                        .file_name()
                        .map(|filename| filename.to_string_lossy().to_string())
                })
            }

            // we could use the file name to check the original table provider
            // TODO: currently does not support multiple local files
            let filename: Option<String> =
                lf.items.first().and_then(|x| match x.path_type.as_ref() {
                    Some(UriFile(name)) => extract_filename(name),
                    _ => None,
                });

            if lf.items.len() > 1 || filename.is_none() {
                return not_impl_err!("Only single file reads are supported");
            }
            let name = filename.unwrap();
            // directly use unwrap here since we could determine it is a valid one
            let table_reference = TableReference::Bare { table: name.into() };

            read_with_schema(
                consumer,
                table_reference,
                substrait_schema,
                &read.projection,
            )
            .await
        }
        _ => {
            not_impl_err!("Unsupported ReadType: {:?}", read.read_type)
        }
    }
}

pub async fn from_set_rel(
    consumer: &impl SubstraitConsumer,
    set: &SetRel,
) -> Result<LogicalPlan> {
    if set.inputs.len() < 2 {
        substrait_err!("Set operation requires at least two inputs")
    } else {
        match set.op() {
            SetOp::UnionAll => union_rels(consumer, &set.inputs, true).await,
            SetOp::UnionDistinct => union_rels(consumer, &set.inputs, false).await,
            SetOp::IntersectionPrimary => LogicalPlanBuilder::intersect(
                consumer.consume_rel(&set.inputs[0]).await?,
                union_rels(consumer, &set.inputs[1..], true).await?,
                false,
            ),
            SetOp::IntersectionMultiset => {
                intersect_rels(consumer, &set.inputs, false).await
            }
            SetOp::IntersectionMultisetAll => {
                intersect_rels(consumer, &set.inputs, true).await
            }
            SetOp::MinusPrimary => except_rels(consumer, &set.inputs, false).await,
            SetOp::MinusPrimaryAll => except_rels(consumer, &set.inputs, true).await,
            set_op => not_impl_err!("Unsupported set operator: {set_op:?}"),
        }
    }
}

pub async fn from_exchange_rel(
    consumer: &impl SubstraitConsumer,
    exchange: &ExchangeRel,
) -> Result<LogicalPlan> {
    let Some(input) = exchange.input.as_ref() else {
        return substrait_err!("Unexpected empty input in ExchangeRel");
    };
    let input = Arc::new(consumer.consume_rel(input).await?);

    let Some(exchange_kind) = &exchange.exchange_kind else {
        return substrait_err!("Unexpected empty input in ExchangeRel");
    };

    // ref: https://substrait.io/relations/physical_relations/#exchange-types
    let partitioning_scheme = match exchange_kind {
        ExchangeKind::ScatterByFields(scatter_fields) => {
            let mut partition_columns = vec![];
            let input_schema = input.schema();
            for field_ref in &scatter_fields.fields {
                let column = from_substrait_field_reference(field_ref, input_schema)?;
                partition_columns.push(column);
            }
            Partitioning::Hash(partition_columns, exchange.partition_count as usize)
        }
        ExchangeKind::RoundRobin(_) => {
            Partitioning::RoundRobinBatch(exchange.partition_count as usize)
        }
        ExchangeKind::SingleTarget(_)
        | ExchangeKind::MultiTarget(_)
        | ExchangeKind::Broadcast(_) => {
            return not_impl_err!("Unsupported exchange kind: {exchange_kind:?}");
        }
    };
    Ok(LogicalPlan::Repartition(Repartition {
        input,
        partitioning_scheme,
    }))
}

fn retrieve_rel_common(rel: &Rel) -> Option<&RelCommon> {
    match rel.rel_type.as_ref() {
        None => None,
        Some(rt) => match rt {
            RelType::Read(r) => r.common.as_ref(),
            RelType::Filter(f) => f.common.as_ref(),
            RelType::Fetch(f) => f.common.as_ref(),
            RelType::Aggregate(a) => a.common.as_ref(),
            RelType::Sort(s) => s.common.as_ref(),
            RelType::Join(j) => j.common.as_ref(),
            RelType::Project(p) => p.common.as_ref(),
            RelType::Set(s) => s.common.as_ref(),
            RelType::ExtensionSingle(e) => e.common.as_ref(),
            RelType::ExtensionMulti(e) => e.common.as_ref(),
            RelType::ExtensionLeaf(e) => e.common.as_ref(),
            RelType::Cross(c) => c.common.as_ref(),
            RelType::Reference(_) => None,
            RelType::Write(w) => w.common.as_ref(),
            RelType::Ddl(d) => d.common.as_ref(),
            RelType::HashJoin(j) => j.common.as_ref(),
            RelType::MergeJoin(j) => j.common.as_ref(),
            RelType::NestedLoopJoin(j) => j.common.as_ref(),
            RelType::Window(w) => w.common.as_ref(),
            RelType::Exchange(e) => e.common.as_ref(),
            RelType::Expand(e) => e.common.as_ref(),
            RelType::Update(_) => None,
        },
    }
}

fn retrieve_emit_kind(rel_common: Option<&RelCommon>) -> EmitKind {
    // the default EmitKind is Direct if it is not set explicitly
    let default = EmitKind::Direct(rel_common::Direct {});
    rel_common
        .and_then(|rc| rc.emit_kind.as_ref())
        .map_or(default, |ek| ek.clone())
}

fn contains_volatile_expr(proj: &Projection) -> bool {
    proj.expr.iter().any(|e| e.is_volatile())
}

fn apply_emit_kind(
    rel_common: Option<&RelCommon>,
    plan: LogicalPlan,
) -> Result<LogicalPlan> {
    match retrieve_emit_kind(rel_common) {
        EmitKind::Direct(_) => Ok(plan),
        EmitKind::Emit(Emit { output_mapping }) => {
            // It is valid to reference the same field multiple times in the Emit
            // In this case, we need to provide unique names to avoid collisions
            let mut name_tracker = NameTracker::new();
            match plan {
                // To avoid adding a projection on top of a projection, we apply special case
                // handling to flatten Substrait Emits. This is only applicable if none of the
                // expressions in the projection are volatile. This is to avoid issues like
                // converting a single call of the random() function into multiple calls due to
                // duplicate fields in the output_mapping.
                LogicalPlan::Projection(proj) if !contains_volatile_expr(&proj) => {
                    let mut exprs: Vec<Expr> = vec![];
                    for field in output_mapping {
                        let expr = proj.expr
                            .get(field as usize)
                            .ok_or_else(|| substrait_datafusion_err!(
                                  "Emit output field {} cannot be resolved in input schema {}",
                                  field, proj.input.schema().clone()
                                ))?;
                        exprs.push(name_tracker.get_uniquely_named_expr(expr.clone())?);
                    }

                    let input = Arc::unwrap_or_clone(proj.input);
                    project(input, exprs)
                }
                // Otherwise we just handle the output_mapping as a projection
                _ => {
                    let input_schema = plan.schema();

                    let mut exprs: Vec<Expr> = vec![];
                    for index in output_mapping.into_iter() {
                        let column = Expr::Column(Column::from(
                            input_schema.qualified_field(index as usize),
                        ));
                        let expr = name_tracker.get_uniquely_named_expr(column)?;
                        exprs.push(expr);
                    }

                    project(plan, exprs)
                }
            }
        }
    }
}

struct NameTracker {
    seen_names: HashSet<String>,
}

enum NameTrackerStatus {
    NeverSeen,
    SeenBefore,
}

impl NameTracker {
    fn new() -> Self {
        NameTracker {
            seen_names: HashSet::default(),
        }
    }
    fn get_unique_name(&mut self, name: String) -> (String, NameTrackerStatus) {
        match self.seen_names.insert(name.clone()) {
            true => (name, NameTrackerStatus::NeverSeen),
            false => {
                let mut counter = 0;
                loop {
                    let candidate_name = format!("{}__temp__{}", name, counter);
                    if self.seen_names.insert(candidate_name.clone()) {
                        return (candidate_name, NameTrackerStatus::SeenBefore);
                    }
                    counter += 1;
                }
            }
        }
    }

    fn get_uniquely_named_expr(&mut self, expr: Expr) -> Result<Expr> {
        match self.get_unique_name(expr.name_for_alias()?) {
            (_, NameTrackerStatus::NeverSeen) => Ok(expr),
            (name, NameTrackerStatus::SeenBefore) => Ok(expr.alias(name)),
        }
    }
}

/// Ensures that the given Substrait schema is compatible with the schema as given by DataFusion
///
/// This means:
/// 1. All fields present in the Substrait schema are present in the DataFusion schema. The
///    DataFusion schema may have MORE fields, but not the other way around.
/// 2. All fields are compatible. See [`ensure_field_compatibility`] for details
fn ensure_schema_compatibility(
    table_schema: &DFSchema,
    substrait_schema: DFSchema,
) -> Result<()> {
    substrait_schema
        .strip_qualifiers()
        .fields()
        .iter()
        .try_for_each(|substrait_field| {
            let df_field =
                table_schema.field_with_unqualified_name(substrait_field.name())?;
            ensure_field_compatibility(df_field, substrait_field)
        })
}

/// This function returns a DataFrame with fields adjusted if necessary in the event that the
/// Substrait schema is a subset of the DataFusion schema.
fn apply_projection(
    plan: LogicalPlan,
    substrait_schema: DFSchema,
) -> Result<LogicalPlan> {
    let df_schema = plan.schema();

    if df_schema.logically_equivalent_names_and_types(&substrait_schema) {
        return Ok(plan);
    }

    let df_schema = df_schema.to_owned();

    match plan {
        LogicalPlan::TableScan(mut scan) => {
            let column_indices: Vec<usize> = substrait_schema
                .strip_qualifiers()
                .fields()
                .iter()
                .map(|substrait_field| {
                    Ok(df_schema
                        .index_of_column_by_name(None, substrait_field.name().as_str())
                        .unwrap())
                })
                .collect::<Result<_>>()?;

            let fields = column_indices
                .iter()
                .map(|i| df_schema.qualified_field(*i))
                .map(|(qualifier, field)| (qualifier.cloned(), Arc::new(field.clone())))
                .collect();

            scan.projected_schema = DFSchemaRef::new(DFSchema::new_with_metadata(
                fields,
                df_schema.metadata().clone(),
            )?);
            scan.projection = Some(column_indices);

            Ok(LogicalPlan::TableScan(scan))
        }
        _ => plan_err!("DataFrame passed to apply_projection must be a TableScan"),
    }
}

/// Ensures that the given Substrait field is compatible with the given DataFusion field
///
/// A field is compatible between Substrait and DataFusion if:
/// 1. They have logically equivalent types.
/// 2. They have the same nullability OR the Substrait field is nullable and the DataFusion fields
///    is not nullable.
///
/// If a Substrait field is not nullable, the Substrait plan may be built around assuming it is not
/// nullable. As such if DataFusion has that field as nullable the plan should be rejected.
fn ensure_field_compatibility(
    datafusion_field: &Field,
    substrait_field: &Field,
) -> Result<()> {
    if !DFSchema::datatype_is_logically_equal(
        datafusion_field.data_type(),
        substrait_field.data_type(),
    ) {
        return substrait_err!(
            "Field '{}' in Substrait schema has a different type ({}) than the corresponding field in the table schema ({}).",
            substrait_field.name(),
            substrait_field.data_type(),
            datafusion_field.data_type()
        );
    }

    if !compatible_nullabilities(
        datafusion_field.is_nullable(),
        substrait_field.is_nullable(),
    ) {
        // TODO: from_substrait_struct_type needs to be updated to set the nullability correctly. It defaults to true for now.
        return substrait_err!(
            "Field '{}' is nullable in the DataFusion schema but not nullable in the Substrait schema.",
            substrait_field.name()
        );
    }
    Ok(())
}

/// Returns true if the DataFusion and Substrait nullabilities are compatible, false otherwise
fn compatible_nullabilities(
    datafusion_nullability: bool,
    substrait_nullability: bool,
) -> bool {
    // DataFusion and Substrait have the same nullability
    (datafusion_nullability == substrait_nullability)
    // DataFusion is not nullable and Substrait is nullable
     || (!datafusion_nullability && substrait_nullability)
}

/// (Re)qualify the sides of a join if needed, i.e. if the columns from one side would otherwise
/// conflict with the columns from the other.
/// Substrait doesn't currently allow specifying aliases, neither for columns nor for tables. For
/// Substrait the names don't matter since it only refers to columns by indices, however DataFusion
/// requires columns to be uniquely identifiable, in some places (see e.g. DFSchema::check_names).
fn requalify_sides_if_needed(
    left: LogicalPlanBuilder,
    right: LogicalPlanBuilder,
) -> Result<(LogicalPlanBuilder, LogicalPlanBuilder)> {
    let left_cols = left.schema().columns();
    let right_cols = right.schema().columns();
    if left_cols.iter().any(|l| {
        right_cols.iter().any(|r| {
            l == r || (l.name == r.name && (l.relation.is_none() || r.relation.is_none()))
        })
    }) {
        // These names have no connection to the original plan, but they'll make the columns
        // (mostly) unique. There may be cases where this still causes duplicates, if either left
        // or right side itself contains duplicate names with different qualifiers.
        Ok((
            left.alias(TableReference::bare("left"))?,
            right.alias(TableReference::bare("right"))?,
        ))
    } else {
        Ok((left, right))
    }
}

fn from_substrait_jointype(join_type: i32) -> Result<JoinType> {
    if let Ok(substrait_join_type) = join_rel::JoinType::try_from(join_type) {
        match substrait_join_type {
            join_rel::JoinType::Inner => Ok(JoinType::Inner),
            join_rel::JoinType::Left => Ok(JoinType::Left),
            join_rel::JoinType::Right => Ok(JoinType::Right),
            join_rel::JoinType::Outer => Ok(JoinType::Full),
            join_rel::JoinType::LeftAnti => Ok(JoinType::LeftAnti),
            join_rel::JoinType::LeftSemi => Ok(JoinType::LeftSemi),
            join_rel::JoinType::LeftMark => Ok(JoinType::LeftMark),
            _ => plan_err!("unsupported join type {substrait_join_type:?}"),
        }
    } else {
        plan_err!("invalid join type variant {join_type:?}")
    }
}

/// Convert Substrait Sorts to DataFusion Exprs
pub async fn from_substrait_sorts(
    consumer: &impl SubstraitConsumer,
    substrait_sorts: &Vec<SortField>,
    input_schema: &DFSchema,
) -> Result<Vec<Sort>> {
    let mut sorts: Vec<Sort> = vec![];
    for s in substrait_sorts {
        let expr = consumer
            .consume_expression(s.expr.as_ref().unwrap(), input_schema)
            .await?;
        let asc_nullfirst = match &s.sort_kind {
            Some(k) => match k {
                Direction(d) => {
                    let Ok(direction) = SortDirection::try_from(*d) else {
                        return not_impl_err!(
                            "Unsupported Substrait SortDirection value {d}"
                        );
                    };

                    match direction {
                        SortDirection::AscNullsFirst => Ok((true, true)),
                        SortDirection::AscNullsLast => Ok((true, false)),
                        SortDirection::DescNullsFirst => Ok((false, true)),
                        SortDirection::DescNullsLast => Ok((false, false)),
                        SortDirection::Clustered => not_impl_err!(
                            "Sort with direction clustered is not yet supported"
                        ),
                        SortDirection::Unspecified => {
                            not_impl_err!("Unspecified sort direction is invalid")
                        }
                    }
                }
                ComparisonFunctionReference(_) => not_impl_err!(
                    "Sort using comparison function reference is not supported"
                ),
            },
            None => not_impl_err!("Sort without sort kind is invalid"),
        };
        let (asc, nulls_first) = asc_nullfirst.unwrap();
        sorts.push(Sort {
            expr,
            asc,
            nulls_first,
        });
    }
    Ok(sorts)
}

/// Convert Substrait Expressions to DataFusion Exprs
pub async fn from_substrait_rex_vec(
    consumer: &impl SubstraitConsumer,
    exprs: &Vec<Expression>,
    input_schema: &DFSchema,
) -> Result<Vec<Expr>> {
    let mut expressions: Vec<Expr> = vec![];
    for expr in exprs {
        let expression = consumer.consume_expression(expr, input_schema).await?;
        expressions.push(expression);
    }
    Ok(expressions)
}

/// Convert Substrait FunctionArguments to DataFusion Exprs
pub async fn from_substrait_func_args(
    consumer: &impl SubstraitConsumer,
    arguments: &Vec<FunctionArgument>,
    input_schema: &DFSchema,
) -> Result<Vec<Expr>> {
    let mut args: Vec<Expr> = vec![];
    for arg in arguments {
        let arg_expr = match &arg.arg_type {
            Some(ArgType::Value(e)) => consumer.consume_expression(e, input_schema).await,
            _ => not_impl_err!("Function argument non-Value type not supported"),
        };
        args.push(arg_expr?);
    }
    Ok(args)
}

/// Convert Substrait AggregateFunction to DataFusion Expr
pub async fn from_substrait_agg_func(
    consumer: &impl SubstraitConsumer,
    f: &AggregateFunction,
    input_schema: &DFSchema,
    filter: Option<Box<Expr>>,
    order_by: Option<Vec<SortExpr>>,
    distinct: bool,
) -> Result<Arc<Expr>> {
    let Some(fn_signature) = consumer
        .get_extensions()
        .functions
        .get(&f.function_reference)
    else {
        return plan_err!(
            "Aggregate function not registered: function anchor = {:?}",
            f.function_reference
        );
    };

<<<<<<< HEAD
    let function_name = substrait_fun_name(function_name);
    // try udaf first, then built-in aggr fn.
    if let Ok(fun) = ctx.udaf(function_name) {
        // deal with situation that count(*) got no arguments
        let args = if fun.name() == "count" && args.is_empty() {
            vec![Expr::from(ScalarValue::Int64(Some(1)))]
        } else {
            args
        };
=======
    let fn_name = substrait_fun_name(fn_signature);
    let udaf = consumer.get_function_registry().udaf(fn_name);
    let udaf = udaf.map_err(|_| {
        not_impl_datafusion_err!(
            "Aggregate function {} is not supported: function anchor = {:?}",
            fn_signature,
            f.function_reference
        )
    })?;

    let args = from_substrait_func_args(consumer, &f.arguments, input_schema).await?;

    // deal with situation that count(*) got no arguments
    let args = if udaf.name() == "count" && args.is_empty() {
        vec![Expr::Literal(ScalarValue::Int64(Some(1)))]
    } else {
        args
    };

    Ok(Arc::new(Expr::AggregateFunction(
        expr::AggregateFunction::new_udf(udaf, args, distinct, filter, order_by, None),
    )))
}

/// Convert Substrait Rex to DataFusion Expr
pub async fn from_substrait_rex(
    consumer: &impl SubstraitConsumer,
    expression: &Expression,
    input_schema: &DFSchema,
) -> Result<Expr> {
    match &expression.rex_type {
        Some(t) => match t {
            RexType::Literal(expr) => consumer.consume_literal(expr).await,
            RexType::Selection(expr) => {
                consumer.consume_field_reference(expr, input_schema).await
            }
            RexType::ScalarFunction(expr) => {
                consumer.consume_scalar_function(expr, input_schema).await
            }
            RexType::WindowFunction(expr) => {
                consumer.consume_window_function(expr, input_schema).await
            }
            RexType::IfThen(expr) => consumer.consume_if_then(expr, input_schema).await,
            RexType::SwitchExpression(expr) => {
                consumer.consume_switch(expr, input_schema).await
            }
            RexType::SingularOrList(expr) => {
                consumer.consume_singular_or_list(expr, input_schema).await
            }

            RexType::MultiOrList(expr) => {
                consumer.consume_multi_or_list(expr, input_schema).await
            }

            RexType::Cast(expr) => {
                consumer.consume_cast(expr.as_ref(), input_schema).await
            }

            RexType::Subquery(expr) => {
                consumer.consume_subquery(expr.as_ref(), input_schema).await
            }
            RexType::Nested(expr) => consumer.consume_nested(expr, input_schema).await,
            RexType::Enum(expr) => consumer.consume_enum(expr, input_schema).await,
        },
        None => substrait_err!("Expression must set rex_type: {:?}", expression),
    }
}

pub async fn from_singular_or_list(
    consumer: &impl SubstraitConsumer,
    expr: &SingularOrList,
    input_schema: &DFSchema,
) -> Result<Expr> {
    let substrait_expr = expr.value.as_ref().unwrap();
    let substrait_list = expr.options.as_ref();
    Ok(Expr::InList(InList {
        expr: Box::new(
            consumer
                .consume_expression(substrait_expr, input_schema)
                .await?,
        ),
        list: from_substrait_rex_vec(consumer, substrait_list, input_schema).await?,
        negated: false,
    }))
}

pub async fn from_field_reference(
    _consumer: &impl SubstraitConsumer,
    field_ref: &FieldReference,
    input_schema: &DFSchema,
) -> Result<Expr> {
    from_substrait_field_reference(field_ref, input_schema)
}

pub async fn from_if_then(
    consumer: &impl SubstraitConsumer,
    if_then: &IfThen,
    input_schema: &DFSchema,
) -> Result<Expr> {
    // Parse `ifs`
    // If the first element does not have a `then` part, then we can assume it's a base expression
    let mut when_then_expr: Vec<(Box<Expr>, Box<Expr>)> = vec![];
    let mut expr = None;
    for (i, if_expr) in if_then.ifs.iter().enumerate() {
        if i == 0 {
            // Check if the first element is type base expression
            if if_expr.then.is_none() {
                expr = Some(Box::new(
                    consumer
                        .consume_expression(if_expr.r#if.as_ref().unwrap(), input_schema)
                        .await?,
                ));
                continue;
            }
        }
        when_then_expr.push((
            Box::new(
                consumer
                    .consume_expression(if_expr.r#if.as_ref().unwrap(), input_schema)
                    .await?,
            ),
            Box::new(
                consumer
                    .consume_expression(if_expr.then.as_ref().unwrap(), input_schema)
                    .await?,
            ),
        ));
    }
    // Parse `else`
    let else_expr = match &if_then.r#else {
        Some(e) => Some(Box::new(
            consumer.consume_expression(e, input_schema).await?,
        )),
        None => None,
    };
    Ok(Expr::Case(Case {
        expr,
        when_then_expr,
        else_expr,
    }))
}

pub async fn from_scalar_function(
    consumer: &impl SubstraitConsumer,
    f: &ScalarFunction,
    input_schema: &DFSchema,
) -> Result<Expr> {
    let Some(fn_signature) = consumer
        .get_extensions()
        .functions
        .get(&f.function_reference)
    else {
        return plan_err!(
            "Scalar function not found: function reference = {:?}",
            f.function_reference
        );
    };
    let fn_name = substrait_fun_name(fn_signature);
    let args = from_substrait_func_args(consumer, &f.arguments, input_schema).await?;

    // try to first match the requested function into registered udfs, then built-in ops
    // and finally built-in expressions
    if let Ok(func) = consumer.get_function_registry().udf(fn_name) {
        Ok(Expr::ScalarFunction(expr::ScalarFunction::new_udf(
            func.to_owned(),
            args,
        )))
    } else if let Some(op) = name_to_op(fn_name) {
        if f.arguments.len() < 2 {
            return not_impl_err!(
                        "Expect at least two arguments for binary operator {op:?}, the provided number of operators is {:?}",
                       f.arguments.len()
                    );
        }
        // Some expressions are binary in DataFusion but take in a variadic number of args in Substrait.
        // In those cases we iterate through all the arguments, applying the binary expression against them all
        let combined_expr = args
            .into_iter()
            .fold(None, |combined_expr: Option<Expr>, arg: Expr| {
                Some(match combined_expr {
                    Some(expr) => Expr::BinaryExpr(BinaryExpr {
                        left: Box::new(expr),
                        op,
                        right: Box::new(arg),
                    }),
                    None => arg,
                })
            })
            .unwrap();
>>>>>>> f667a01f

        Ok(combined_expr)
    } else if let Some(builder) = BuiltinExprBuilder::try_from_name(fn_name) {
        builder.build(consumer, f, input_schema).await
    } else {
        not_impl_err!("Unsupported function name: {fn_name:?}")
    }
}

pub async fn from_literal(
    consumer: &impl SubstraitConsumer,
    expr: &Literal,
) -> Result<Expr> {
    let scalar_value = from_substrait_literal_without_names(consumer, expr)?;
    Ok(Expr::Literal(scalar_value))
}

pub async fn from_cast(
    consumer: &impl SubstraitConsumer,
    cast: &substrait_expression::Cast,
    input_schema: &DFSchema,
) -> Result<Expr> {
    match cast.r#type.as_ref() {
        Some(output_type) => {
            let input_expr = Box::new(
                consumer
                    .consume_expression(
                        cast.input.as_ref().unwrap().as_ref(),
                        input_schema,
                    )
                    .await?,
            );
            let data_type = from_substrait_type_without_names(consumer, output_type)?;
            if cast.failure_behavior() == ReturnNull {
                Ok(Expr::TryCast(TryCast::new(input_expr, data_type)))
            } else {
                Ok(Expr::Cast(Cast::new(input_expr, data_type)))
            }
        }
        None => substrait_err!("Cast expression without output type is not allowed"),
    }
}

pub async fn from_window_function(
    consumer: &impl SubstraitConsumer,
    window: &WindowFunction,
    input_schema: &DFSchema,
) -> Result<Expr> {
    let Some(fn_signature) = consumer
        .get_extensions()
        .functions
        .get(&window.function_reference)
    else {
        return plan_err!(
            "Window function not found: function reference = {:?}",
            window.function_reference
        );
    };
    let fn_name = substrait_fun_name(fn_signature);

    // check udwf first, then udaf, then built-in window and aggregate functions
    let fun = if let Ok(udwf) = consumer.get_function_registry().udwf(fn_name) {
        Ok(WindowFunctionDefinition::WindowUDF(udwf))
    } else if let Ok(udaf) = consumer.get_function_registry().udaf(fn_name) {
        Ok(WindowFunctionDefinition::AggregateUDF(udaf))
    } else {
        not_impl_err!(
            "Window function {} is not supported: function anchor = {:?}",
            fn_name,
            window.function_reference
        )
    }?;

    let mut order_by =
        from_substrait_sorts(consumer, &window.sorts, input_schema).await?;

    let bound_units = match BoundsType::try_from(window.bounds_type).map_err(|e| {
        plan_datafusion_err!("Invalid bound type {}: {e}", window.bounds_type)
    })? {
        BoundsType::Rows => WindowFrameUnits::Rows,
        BoundsType::Range => WindowFrameUnits::Range,
        BoundsType::Unspecified => {
            // If the plan does not specify the bounds type, then we use a simple logic to determine the units
            // If there is no `ORDER BY`, then by default, the frame counts each row from the lower up to upper boundary
            // If there is `ORDER BY`, then by default, each frame is a range starting from unbounded preceding to current row
            if order_by.is_empty() {
                WindowFrameUnits::Rows
            } else {
                WindowFrameUnits::Range
            }
        }
    };
    let window_frame = datafusion::logical_expr::WindowFrame::new_bounds(
        bound_units,
        from_substrait_bound(&window.lower_bound, true)?,
        from_substrait_bound(&window.upper_bound, false)?,
    );

    window_frame.regularize_order_bys(&mut order_by)?;

    Ok(Expr::WindowFunction(expr::WindowFunction {
        fun,
        args: from_substrait_func_args(consumer, &window.arguments, input_schema).await?,
        partition_by: from_substrait_rex_vec(consumer, &window.partitions, input_schema)
            .await?,
        order_by,
        window_frame,
        null_treatment: None,
    }))
}

pub async fn from_subquery(
    consumer: &impl SubstraitConsumer,
    subquery: &substrait_expression::Subquery,
    input_schema: &DFSchema,
) -> Result<Expr> {
    match &subquery.subquery_type {
        Some(subquery_type) => match subquery_type {
            SubqueryType::InPredicate(in_predicate) => {
                if in_predicate.needles.len() != 1 {
                    substrait_err!("InPredicate Subquery type must have exactly one Needle expression")
                } else {
                    let needle_expr = &in_predicate.needles[0];
                    let haystack_expr = &in_predicate.haystack;
                    if let Some(haystack_expr) = haystack_expr {
                        let haystack_expr = consumer.consume_rel(haystack_expr).await?;
                        let outer_refs = haystack_expr.all_out_ref_exprs();
                        Ok(Expr::InSubquery(InSubquery {
                            expr: Box::new(
                                consumer
                                    .consume_expression(needle_expr, input_schema)
                                    .await?,
                            ),
                            subquery: Subquery {
                                subquery: Arc::new(haystack_expr),
                                outer_ref_columns: outer_refs,
                            },
                            negated: false,
                        }))
                    } else {
                        substrait_err!(
                            "InPredicate Subquery type must have a Haystack expression"
                        )
                    }
                }
            }
            SubqueryType::Scalar(query) => {
                let plan = consumer
                    .consume_rel(&(query.input.clone()).unwrap_or_default())
                    .await?;
                let outer_ref_columns = plan.all_out_ref_exprs();
                Ok(Expr::ScalarSubquery(Subquery {
                    subquery: Arc::new(plan),
                    outer_ref_columns,
                }))
            }
            SubqueryType::SetPredicate(predicate) => {
                match predicate.predicate_op() {
                    // exist
                    PredicateOp::Exists => {
                        let relation = &predicate.tuples;
                        let plan = consumer
                            .consume_rel(&relation.clone().unwrap_or_default())
                            .await?;
                        let outer_ref_columns = plan.all_out_ref_exprs();
                        Ok(Expr::Exists(Exists::new(
                            Subquery {
                                subquery: Arc::new(plan),
                                outer_ref_columns,
                            },
                            false,
                        )))
                    }
                    other_type => substrait_err!(
                        "unimplemented type {:?} for set predicate",
                        other_type
                    ),
                }
            }
            other_type => {
                substrait_err!("Subquery type {:?} not implemented", other_type)
            }
        },
        None => {
            substrait_err!("Subquery expression without SubqueryType is not allowed")
        }
    }
}

pub(crate) fn from_substrait_type_without_names(
    consumer: &impl SubstraitConsumer,
    dt: &Type,
) -> Result<DataType> {
    from_substrait_type(consumer, dt, &[], &mut 0)
}

fn from_substrait_type(
    consumer: &impl SubstraitConsumer,
    dt: &Type,
    dfs_names: &[String],
    name_idx: &mut usize,
) -> Result<DataType> {
    match &dt.kind {
        Some(s_kind) => match s_kind {
            r#type::Kind::Bool(_) => Ok(DataType::Boolean),
            r#type::Kind::I8(integer) => match integer.type_variation_reference {
                DEFAULT_TYPE_VARIATION_REF => Ok(DataType::Int8),
                UNSIGNED_INTEGER_TYPE_VARIATION_REF => Ok(DataType::UInt8),
                v => not_impl_err!(
                    "Unsupported Substrait type variation {v} of type {s_kind:?}"
                ),
            },
            r#type::Kind::I16(integer) => match integer.type_variation_reference {
                DEFAULT_TYPE_VARIATION_REF => Ok(DataType::Int16),
                UNSIGNED_INTEGER_TYPE_VARIATION_REF => Ok(DataType::UInt16),
                v => not_impl_err!(
                    "Unsupported Substrait type variation {v} of type {s_kind:?}"
                ),
            },
            r#type::Kind::I32(integer) => match integer.type_variation_reference {
                DEFAULT_TYPE_VARIATION_REF => Ok(DataType::Int32),
                UNSIGNED_INTEGER_TYPE_VARIATION_REF => Ok(DataType::UInt32),
                v => not_impl_err!(
                    "Unsupported Substrait type variation {v} of type {s_kind:?}"
                ),
            },
            r#type::Kind::I64(integer) => match integer.type_variation_reference {
                DEFAULT_TYPE_VARIATION_REF => Ok(DataType::Int64),
                UNSIGNED_INTEGER_TYPE_VARIATION_REF => Ok(DataType::UInt64),
                v => not_impl_err!(
                    "Unsupported Substrait type variation {v} of type {s_kind:?}"
                ),
            },
            r#type::Kind::Fp32(_) => Ok(DataType::Float32),
            r#type::Kind::Fp64(_) => Ok(DataType::Float64),
            r#type::Kind::Timestamp(ts) => {
                // Kept for backwards compatibility, new plans should use PrecisionTimestamp(Tz) instead
                #[allow(deprecated)]
                match ts.type_variation_reference {
                    TIMESTAMP_SECOND_TYPE_VARIATION_REF => {
                        Ok(DataType::Timestamp(TimeUnit::Second, None))
                    }
                    TIMESTAMP_MILLI_TYPE_VARIATION_REF => {
                        Ok(DataType::Timestamp(TimeUnit::Millisecond, None))
                    }
                    TIMESTAMP_MICRO_TYPE_VARIATION_REF => {
                        Ok(DataType::Timestamp(TimeUnit::Microsecond, None))
                    }
                    TIMESTAMP_NANO_TYPE_VARIATION_REF => {
                        Ok(DataType::Timestamp(TimeUnit::Nanosecond, None))
                    }
                    v => not_impl_err!(
                        "Unsupported Substrait type variation {v} of type {s_kind:?}"
                    ),
                }
            }
            r#type::Kind::PrecisionTimestamp(pts) => {
                let unit = match pts.precision {
                    0 => Ok(TimeUnit::Second),
                    3 => Ok(TimeUnit::Millisecond),
                    6 => Ok(TimeUnit::Microsecond),
                    9 => Ok(TimeUnit::Nanosecond),
                    p => not_impl_err!(
                        "Unsupported Substrait precision {p} for PrecisionTimestamp"
                    ),
                }?;
                Ok(DataType::Timestamp(unit, None))
            }
            r#type::Kind::PrecisionTimestampTz(pts) => {
                let unit = match pts.precision {
                    0 => Ok(TimeUnit::Second),
                    3 => Ok(TimeUnit::Millisecond),
                    6 => Ok(TimeUnit::Microsecond),
                    9 => Ok(TimeUnit::Nanosecond),
                    p => not_impl_err!(
                        "Unsupported Substrait precision {p} for PrecisionTimestampTz"
                    ),
                }?;
                Ok(DataType::Timestamp(unit, Some(DEFAULT_TIMEZONE.into())))
            }
            r#type::Kind::Date(date) => match date.type_variation_reference {
                DATE_32_TYPE_VARIATION_REF => Ok(DataType::Date32),
                DATE_64_TYPE_VARIATION_REF => Ok(DataType::Date64),
                v => not_impl_err!(
                    "Unsupported Substrait type variation {v} of type {s_kind:?}"
                ),
            },
            r#type::Kind::Binary(binary) => match binary.type_variation_reference {
                DEFAULT_CONTAINER_TYPE_VARIATION_REF => Ok(DataType::Binary),
                LARGE_CONTAINER_TYPE_VARIATION_REF => Ok(DataType::LargeBinary),
                VIEW_CONTAINER_TYPE_VARIATION_REF => Ok(DataType::BinaryView),
                v => not_impl_err!(
                    "Unsupported Substrait type variation {v} of type {s_kind:?}"
                ),
            },
            r#type::Kind::FixedBinary(fixed) => {
                Ok(DataType::FixedSizeBinary(fixed.length))
            }
            r#type::Kind::String(string) => match string.type_variation_reference {
                DEFAULT_CONTAINER_TYPE_VARIATION_REF => Ok(DataType::Utf8),
                LARGE_CONTAINER_TYPE_VARIATION_REF => Ok(DataType::LargeUtf8),
                VIEW_CONTAINER_TYPE_VARIATION_REF => Ok(DataType::Utf8View),
                v => not_impl_err!(
                    "Unsupported Substrait type variation {v} of type {s_kind:?}"
                ),
            },
            r#type::Kind::List(list) => {
                let inner_type = list.r#type.as_ref().ok_or_else(|| {
                    substrait_datafusion_err!("List type must have inner type")
                })?;
                let field = Arc::new(Field::new_list_field(
                    from_substrait_type(consumer, inner_type, dfs_names, name_idx)?,
                    // We ignore Substrait's nullability here to match to_substrait_literal
                    // which always creates nullable lists
                    true,
                ));
                match list.type_variation_reference {
                    DEFAULT_CONTAINER_TYPE_VARIATION_REF => Ok(DataType::List(field)),
                    LARGE_CONTAINER_TYPE_VARIATION_REF => Ok(DataType::LargeList(field)),
                    v => not_impl_err!(
                        "Unsupported Substrait type variation {v} of type {s_kind:?}"
                    )?,
                }
            }
            r#type::Kind::Map(map) => {
                let key_type = map.key.as_ref().ok_or_else(|| {
                    substrait_datafusion_err!("Map type must have key type")
                })?;
                let value_type = map.value.as_ref().ok_or_else(|| {
                    substrait_datafusion_err!("Map type must have value type")
                })?;
                let key_field = Arc::new(Field::new(
                    "key",
                    from_substrait_type(consumer, key_type, dfs_names, name_idx)?,
                    false,
                ));
                let value_field = Arc::new(Field::new(
                    "value",
                    from_substrait_type(consumer, value_type, dfs_names, name_idx)?,
                    true,
                ));
                Ok(DataType::Map(
                    Arc::new(Field::new_struct(
                        "entries",
                        [key_field, value_field],
                        false, // The inner map field is always non-nullable (Arrow #1697),
                    )),
                    false, // whether keys are sorted
                ))
            }
            r#type::Kind::Decimal(d) => match d.type_variation_reference {
                DECIMAL_128_TYPE_VARIATION_REF => {
                    Ok(DataType::Decimal128(d.precision as u8, d.scale as i8))
                }
                DECIMAL_256_TYPE_VARIATION_REF => {
                    Ok(DataType::Decimal256(d.precision as u8, d.scale as i8))
                }
                v => not_impl_err!(
                    "Unsupported Substrait type variation {v} of type {s_kind:?}"
                ),
            },
            r#type::Kind::IntervalYear(_) => {
                Ok(DataType::Interval(IntervalUnit::YearMonth))
            }
            r#type::Kind::IntervalDay(_) => Ok(DataType::Interval(IntervalUnit::DayTime)),
            r#type::Kind::IntervalCompound(_) => {
                Ok(DataType::Interval(IntervalUnit::MonthDayNano))
            }
            r#type::Kind::UserDefined(u) => {
                if let Ok(data_type) = consumer.consume_user_defined_type(u) {
                    return Ok(data_type);
                }

                // TODO: remove the code below once the producer has been updated
                if let Some(name) = consumer.get_extensions().types.get(&u.type_reference)
                {
                    #[allow(deprecated)]
                        match name.as_ref() {
                            // Kept for backwards compatibility, producers should use IntervalCompound instead
                            INTERVAL_MONTH_DAY_NANO_TYPE_NAME => Ok(DataType::Interval(IntervalUnit::MonthDayNano)),
                            _ => not_impl_err!(
                                "Unsupported Substrait user defined type with ref {} and variation {}",
                                u.type_reference,
                                u.type_variation_reference
                            ),
                        }
                } else {
                    #[allow(deprecated)]
                        match u.type_reference {
                            // Kept for backwards compatibility, producers should use IntervalYear instead
                            INTERVAL_YEAR_MONTH_TYPE_REF => {
                                Ok(DataType::Interval(IntervalUnit::YearMonth))
                            }
                            // Kept for backwards compatibility, producers should use IntervalDay instead
                            INTERVAL_DAY_TIME_TYPE_REF => {
                                Ok(DataType::Interval(IntervalUnit::DayTime))
                            }
                            // Kept for backwards compatibility, producers should use IntervalCompound instead
                            INTERVAL_MONTH_DAY_NANO_TYPE_REF => {
                                Ok(DataType::Interval(IntervalUnit::MonthDayNano))
                            }
                            _ => not_impl_err!(
                        "Unsupported Substrait user defined type with ref {} and variation {}",
                        u.type_reference,
                        u.type_variation_reference
                    ),
                        }
                }
            }
            r#type::Kind::Struct(s) => Ok(DataType::Struct(from_substrait_struct_type(
                consumer, s, dfs_names, name_idx,
            )?)),
            r#type::Kind::Varchar(_) => Ok(DataType::Utf8),
            r#type::Kind::FixedChar(_) => Ok(DataType::Utf8),
            _ => not_impl_err!("Unsupported Substrait type: {s_kind:?}"),
        },
        _ => not_impl_err!("`None` Substrait kind is not supported"),
    }
}

fn from_substrait_struct_type(
    consumer: &impl SubstraitConsumer,
    s: &r#type::Struct,
    dfs_names: &[String],
    name_idx: &mut usize,
) -> Result<Fields> {
    let mut fields = vec![];
    for (i, f) in s.types.iter().enumerate() {
        let field = Field::new(
            next_struct_field_name(i, dfs_names, name_idx)?,
            from_substrait_type(consumer, f, dfs_names, name_idx)?,
            true, // We assume everything to be nullable since that's easier than ensuring it matches
        );
        fields.push(field);
    }
    Ok(fields.into())
}

fn next_struct_field_name(
    column_idx: usize,
    dfs_names: &[String],
    name_idx: &mut usize,
) -> Result<String> {
    if dfs_names.is_empty() {
        // If names are not given, create dummy names
        // c0, c1, ... align with e.g. SqlToRel::create_named_struct
        Ok(format!("c{column_idx}"))
    } else {
        let name = dfs_names.get(*name_idx).cloned().ok_or_else(|| {
            substrait_datafusion_err!("Named schema must contain names for all fields")
        })?;
        *name_idx += 1;
        Ok(name)
    }
}

/// Convert Substrait NamedStruct to DataFusion DFSchemaRef
pub fn from_substrait_named_struct(
    consumer: &impl SubstraitConsumer,
    base_schema: &NamedStruct,
) -> Result<DFSchema> {
    let mut name_idx = 0;
    let fields = from_substrait_struct_type(
        consumer,
        base_schema.r#struct.as_ref().ok_or_else(|| {
            substrait_datafusion_err!("Named struct must contain a struct")
        })?,
        &base_schema.names,
        &mut name_idx,
    );
    if name_idx != base_schema.names.len() {
        return substrait_err!(
            "Names list must match exactly to nested schema, but found {} uses for {} names",
            name_idx,
            base_schema.names.len()
        );
    }
    DFSchema::try_from(Schema::new(fields?))
}

fn from_substrait_bound(
    bound: &Option<Bound>,
    is_lower: bool,
) -> Result<WindowFrameBound> {
    match bound {
        Some(b) => match &b.kind {
            Some(k) => match k {
                BoundKind::CurrentRow(SubstraitBound::CurrentRow {}) => {
                    Ok(WindowFrameBound::CurrentRow)
                }
                BoundKind::Preceding(SubstraitBound::Preceding { offset }) => {
                    if *offset <= 0 {
                        return plan_err!("Preceding bound must be positive");
                    }
                    Ok(WindowFrameBound::Preceding(ScalarValue::UInt64(Some(
                        *offset as u64,
                    ))))
                }
                BoundKind::Following(SubstraitBound::Following { offset }) => {
                    if *offset <= 0 {
                        return plan_err!("Following bound must be positive");
                    }
                    Ok(WindowFrameBound::Following(ScalarValue::UInt64(Some(
                        *offset as u64,
                    ))))
                }
                BoundKind::Unbounded(SubstraitBound::Unbounded {}) => {
                    if is_lower {
                        Ok(WindowFrameBound::Preceding(ScalarValue::Null))
                    } else {
                        Ok(WindowFrameBound::Following(ScalarValue::Null))
                    }
                }
            },
            None => substrait_err!("WindowFunction missing Substrait Bound kind"),
        },
        None => {
            if is_lower {
                Ok(WindowFrameBound::Preceding(ScalarValue::Null))
            } else {
                Ok(WindowFrameBound::Following(ScalarValue::Null))
            }
        }
    }
}

pub(crate) fn from_substrait_literal_without_names(
    consumer: &impl SubstraitConsumer,
    lit: &Literal,
<<<<<<< HEAD
    extensions: &Extensions,
) -> Result<Scalar> {
    from_substrait_literal(lit, extensions, &vec![], &mut 0)
=======
) -> Result<ScalarValue> {
    from_substrait_literal(consumer, lit, &vec![], &mut 0)
>>>>>>> f667a01f
}

fn from_substrait_literal(
    consumer: &impl SubstraitConsumer,
    lit: &Literal,
    dfs_names: &Vec<String>,
    name_idx: &mut usize,
) -> Result<Scalar> {
    let scalar_value = match &lit.literal_type {
        Some(LiteralType::Boolean(b)) => ScalarValue::Boolean(Some(*b)),
        Some(LiteralType::I8(n)) => match lit.type_variation_reference {
            DEFAULT_TYPE_VARIATION_REF => ScalarValue::Int8(Some(*n as i8)),
            UNSIGNED_INTEGER_TYPE_VARIATION_REF => ScalarValue::UInt8(Some(*n as u8)),
            others => {
                return substrait_err!("Unknown type variation reference {others}");
            }
        },
        Some(LiteralType::I16(n)) => match lit.type_variation_reference {
            DEFAULT_TYPE_VARIATION_REF => ScalarValue::Int16(Some(*n as i16)),
            UNSIGNED_INTEGER_TYPE_VARIATION_REF => ScalarValue::UInt16(Some(*n as u16)),
            others => {
                return substrait_err!("Unknown type variation reference {others}");
            }
        },
        Some(LiteralType::I32(n)) => match lit.type_variation_reference {
            DEFAULT_TYPE_VARIATION_REF => ScalarValue::Int32(Some(*n)),
            UNSIGNED_INTEGER_TYPE_VARIATION_REF => ScalarValue::UInt32(Some(*n as u32)),
            others => {
                return substrait_err!("Unknown type variation reference {others}");
            }
        },
        Some(LiteralType::I64(n)) => match lit.type_variation_reference {
            DEFAULT_TYPE_VARIATION_REF => ScalarValue::Int64(Some(*n)),
            UNSIGNED_INTEGER_TYPE_VARIATION_REF => ScalarValue::UInt64(Some(*n as u64)),
            others => {
                return substrait_err!("Unknown type variation reference {others}");
            }
        },
        Some(LiteralType::Fp32(f)) => ScalarValue::Float32(Some(*f)),
        Some(LiteralType::Fp64(f)) => ScalarValue::Float64(Some(*f)),
        Some(LiteralType::Timestamp(t)) => {
            // Kept for backwards compatibility, new plans should use PrecisionTimestamp(Tz) instead
            #[allow(deprecated)]
            match lit.type_variation_reference {
                TIMESTAMP_SECOND_TYPE_VARIATION_REF => {
                    ScalarValue::TimestampSecond(Some(*t), None)
                }
                TIMESTAMP_MILLI_TYPE_VARIATION_REF => {
                    ScalarValue::TimestampMillisecond(Some(*t), None)
                }
                TIMESTAMP_MICRO_TYPE_VARIATION_REF => {
                    ScalarValue::TimestampMicrosecond(Some(*t), None)
                }
                TIMESTAMP_NANO_TYPE_VARIATION_REF => {
                    ScalarValue::TimestampNanosecond(Some(*t), None)
                }
                others => {
                    return substrait_err!("Unknown type variation reference {others}");
                }
            }
        }
        Some(LiteralType::PrecisionTimestamp(pt)) => match pt.precision {
            0 => ScalarValue::TimestampSecond(Some(pt.value), None),
            3 => ScalarValue::TimestampMillisecond(Some(pt.value), None),
            6 => ScalarValue::TimestampMicrosecond(Some(pt.value), None),
            9 => ScalarValue::TimestampNanosecond(Some(pt.value), None),
            p => {
                return not_impl_err!(
                    "Unsupported Substrait precision {p} for PrecisionTimestamp"
                );
            }
        },
        Some(LiteralType::PrecisionTimestampTz(pt)) => match pt.precision {
            0 => ScalarValue::TimestampSecond(
                Some(pt.value),
                Some(DEFAULT_TIMEZONE.into()),
            ),
            3 => ScalarValue::TimestampMillisecond(
                Some(pt.value),
                Some(DEFAULT_TIMEZONE.into()),
            ),
            6 => ScalarValue::TimestampMicrosecond(
                Some(pt.value),
                Some(DEFAULT_TIMEZONE.into()),
            ),
            9 => ScalarValue::TimestampNanosecond(
                Some(pt.value),
                Some(DEFAULT_TIMEZONE.into()),
            ),
            p => {
                return not_impl_err!(
                    "Unsupported Substrait precision {p} for PrecisionTimestamp"
                );
            }
        },
        Some(LiteralType::Date(d)) => ScalarValue::Date32(Some(*d)),
        Some(LiteralType::String(s)) => match lit.type_variation_reference {
            DEFAULT_CONTAINER_TYPE_VARIATION_REF => ScalarValue::Utf8(Some(s.clone())),
            LARGE_CONTAINER_TYPE_VARIATION_REF => ScalarValue::LargeUtf8(Some(s.clone())),
            VIEW_CONTAINER_TYPE_VARIATION_REF => ScalarValue::Utf8View(Some(s.clone())),
            others => {
                return substrait_err!("Unknown type variation reference {others}");
            }
        },
        Some(LiteralType::Binary(b)) => match lit.type_variation_reference {
            DEFAULT_CONTAINER_TYPE_VARIATION_REF => ScalarValue::Binary(Some(b.clone())),
            LARGE_CONTAINER_TYPE_VARIATION_REF => {
                ScalarValue::LargeBinary(Some(b.clone()))
            }
            VIEW_CONTAINER_TYPE_VARIATION_REF => ScalarValue::BinaryView(Some(b.clone())),
            others => {
                return substrait_err!("Unknown type variation reference {others}");
            }
        },
        Some(LiteralType::FixedBinary(b)) => {
            ScalarValue::FixedSizeBinary(b.len() as _, Some(b.clone()))
        }
        Some(LiteralType::Decimal(d)) => {
            let value: [u8; 16] = d
                .value
                .clone()
                .try_into()
                .or(substrait_err!("Failed to parse decimal value"))?;
            let p = d.precision.try_into().map_err(|e| {
                substrait_datafusion_err!("Failed to parse decimal precision: {e}")
            })?;
            let s = d.scale.try_into().map_err(|e| {
                substrait_datafusion_err!("Failed to parse decimal scale: {e}")
            })?;
            ScalarValue::Decimal128(Some(i128::from_le_bytes(value)), p, s)
        }
        Some(LiteralType::List(l)) => {
            // Each element should start the name index from the same value, then we increase it
            // once at the end
            let mut element_name_idx = *name_idx;
            let elements = l
                .values
                .iter()
                .map(|el| {
                    element_name_idx = *name_idx;
                    from_substrait_literal(consumer, el, dfs_names, &mut element_name_idx)
                })
                .map(|el| el.map(|scalar| scalar.into_value()))
                .collect::<Result<Vec<_>>>()?;
            *name_idx = element_name_idx;
            if elements.is_empty() {
                return substrait_err!(
                    "Empty list must be encoded as EmptyList literal type, not List"
                );
            }
            let element_type = elements[0].data_type();
            match lit.type_variation_reference {
                DEFAULT_CONTAINER_TYPE_VARIATION_REF => ScalarValue::List(
                    ScalarValue::new_list_nullable(elements.as_slice(), &element_type),
                ),
                LARGE_CONTAINER_TYPE_VARIATION_REF => ScalarValue::LargeList(
                    ScalarValue::new_large_list(elements.as_slice(), &element_type),
                ),
                others => {
                    return substrait_err!("Unknown type variation reference {others}");
                }
            }
        }
        Some(LiteralType::EmptyList(l)) => {
            let element_type = from_substrait_type(
                consumer,
                l.r#type.clone().unwrap().as_ref(),
                dfs_names,
                name_idx,
            )?;
            match lit.type_variation_reference {
                DEFAULT_CONTAINER_TYPE_VARIATION_REF => {
                    ScalarValue::List(ScalarValue::new_list_nullable(&[], &element_type))
                }
                LARGE_CONTAINER_TYPE_VARIATION_REF => ScalarValue::LargeList(
                    ScalarValue::new_large_list(&[], &element_type),
                ),
                others => {
                    return substrait_err!("Unknown type variation reference {others}");
                }
            }
        }
        Some(LiteralType::Map(m)) => {
            // Each entry should start the name index from the same value, then we increase it
            // once at the end
            let mut entry_name_idx = *name_idx;
            let entries = m
                .key_values
                .iter()
                .map(|kv| {
                    entry_name_idx = *name_idx;
                    let key_sv = from_substrait_literal(
                        consumer,
                        kv.key.as_ref().unwrap(),
                        dfs_names,
                        &mut entry_name_idx,
                    )?;
                    let value_sv = from_substrait_literal(
                        consumer,
                        kv.value.as_ref().unwrap(),
                        dfs_names,
                        &mut entry_name_idx,
                    )?;
                    ScalarStructBuilder::new()
                        .with_scalar(
                            Field::new("key", key_sv.data_type().clone(), false),
                            key_sv.into_value(),
                        )
                        .with_scalar(
                            Field::new("value", value_sv.data_type().clone(), true),
                            value_sv.into_value(),
                        )
                        .build()
                })
                .collect::<Result<Vec<_>>>()?;
            *name_idx = entry_name_idx;

            if entries.is_empty() {
                return substrait_err!(
                    "Empty map must be encoded as EmptyMap literal type, not Map"
                );
            }

            ScalarValue::Map(Arc::new(MapArray::new(
                Arc::new(Field::new("entries", entries[0].data_type(), false)),
                OffsetBuffer::new(vec![0, entries.len() as i32].into()),
                ScalarValue::iter_to_array(entries)?.as_struct().to_owned(),
                None,
                false,
            )))
        }
        Some(LiteralType::EmptyMap(m)) => {
            let key = match &m.key {
                Some(k) => Ok(k),
                _ => plan_err!("Missing key type for empty map"),
            }?;
            let value = match &m.value {
                Some(v) => Ok(v),
                _ => plan_err!("Missing value type for empty map"),
            }?;
            let key_type = from_substrait_type(consumer, key, dfs_names, name_idx)?;
            let value_type = from_substrait_type(consumer, value, dfs_names, name_idx)?;

            // new_empty_array on a MapType creates a too empty array
            // We want it to contain an empty struct array to align with an empty MapBuilder one
            let entries = Field::new_struct(
                "entries",
                vec![
                    Field::new("key", key_type, false),
                    Field::new("value", value_type, true),
                ],
                false,
            );
            let struct_array =
                new_empty_array(entries.data_type()).as_struct().to_owned();
            ScalarValue::Map(Arc::new(MapArray::new(
                Arc::new(entries),
                OffsetBuffer::new(vec![0, 0].into()),
                struct_array,
                None,
                false,
            )))
        }
        Some(LiteralType::Struct(s)) => {
            let mut builder = ScalarStructBuilder::new();
            for (i, field) in s.fields.iter().enumerate() {
                let name = next_struct_field_name(i, dfs_names, name_idx)?;
                let sv = from_substrait_literal(consumer, field, dfs_names, name_idx)?;
                // We assume everything to be nullable, since Arrow's strict about things matching
                // and it's hard to match otherwise.
                builder = builder.with_scalar(
                    Field::new(name, sv.data_type().clone(), true),
                    sv.into_value(),
                );
            }
            builder.build()?
        }
        Some(LiteralType::Null(null_type)) => {
            let data_type =
                from_substrait_type(consumer, null_type, dfs_names, name_idx)?;
            ScalarValue::try_from(&data_type)?
        }
        Some(LiteralType::IntervalDayToSecond(IntervalDayToSecond {
            days,
            seconds,
            subseconds,
            precision_mode,
        })) => {
            use interval_day_to_second::PrecisionMode;
            // DF only supports millisecond precision, so for any more granular type we lose precision
            let milliseconds = match precision_mode {
                Some(PrecisionMode::Microseconds(ms)) => ms / 1000,
                None =>
                    if *subseconds != 0 {
                        return substrait_err!("Cannot set subseconds field of IntervalDayToSecond without setting precision");
                    } else {
                        0_i32
                    }
                Some(PrecisionMode::Precision(0)) => *subseconds as i32 * 1000,
                Some(PrecisionMode::Precision(3)) => *subseconds as i32,
                Some(PrecisionMode::Precision(6)) => (subseconds / 1000) as i32,
                Some(PrecisionMode::Precision(9)) => (subseconds / 1000 / 1000) as i32,
                _ => {
                    return not_impl_err!(
                    "Unsupported Substrait interval day to second precision mode: {precision_mode:?}")
                }
            };

            ScalarValue::new_interval_dt(*days, (seconds * 1000) + milliseconds)
        }
        Some(LiteralType::IntervalYearToMonth(IntervalYearToMonth { years, months })) => {
            ScalarValue::new_interval_ym(*years, *months)
        }
        Some(LiteralType::IntervalCompound(IntervalCompound {
            interval_year_to_month,
            interval_day_to_second,
        })) => match (interval_year_to_month, interval_day_to_second) {
            (
                Some(IntervalYearToMonth { years, months }),
                Some(IntervalDayToSecond {
                    days,
                    seconds,
                    subseconds,
                    precision_mode:
                        Some(interval_day_to_second::PrecisionMode::Precision(p)),
                }),
            ) => {
                if *p < 0 || *p > 9 {
                    return plan_err!(
                        "Unsupported Substrait interval day to second precision: {}",
                        p
                    );
                }
                let nanos = *subseconds * i64::pow(10, (9 - p) as u32);
                ScalarValue::new_interval_mdn(
                    *years * 12 + months,
                    *days,
                    *seconds as i64 * NANOSECONDS + nanos,
                )
            }
            _ => return plan_err!("Substrait compound interval missing components"),
        },
        Some(LiteralType::FixedChar(c)) => ScalarValue::Utf8(Some(c.clone())),
        Some(LiteralType::UserDefined(user_defined)) => {
            if let Ok(value) = consumer.consume_user_defined_literal(user_defined) {
                return Ok(value);
            }

            // TODO: remove the code below once the producer has been updated

            // Helper function to prevent duplicating this code - can be inlined once the non-extension path is removed
            let interval_month_day_nano =
                |user_defined: &proto::expression::literal::UserDefined| -> Result<ScalarValue> {
                    let Some(Val::Value(raw_val)) = user_defined.val.as_ref() else {
                        return substrait_err!("Interval month day nano value is empty");
                    };
                    let value_slice: [u8; 16] =
                        (*raw_val.value).try_into().map_err(|_| {
                            substrait_datafusion_err!(
                                "Failed to parse interval month day nano value"
                            )
                        })?;
                    let months =
                        i32::from_le_bytes(value_slice[0..4].try_into().unwrap());
                    let days = i32::from_le_bytes(value_slice[4..8].try_into().unwrap());
                    let nanoseconds =
                        i64::from_le_bytes(value_slice[8..16].try_into().unwrap());
                    Ok(ScalarValue::IntervalMonthDayNano(Some(
                        IntervalMonthDayNano {
                            months,
                            days,
                            nanoseconds,
                        },
                    )))
                };

            if let Some(name) = consumer
                .get_extensions()
                .types
                .get(&user_defined.type_reference)
            {
                match name.as_ref() {
                    // Kept for backwards compatibility - producers should use IntervalCompound instead
                    #[allow(deprecated)]
                    INTERVAL_MONTH_DAY_NANO_TYPE_NAME => {
                        interval_month_day_nano(user_defined)?
                    }
                    _ => {
                        return not_impl_err!(
                        "Unsupported Substrait user defined type with ref {} and name {}",
                        user_defined.type_reference,
                        name
                    )
                    }
                }
            } else {
                #[allow(deprecated)]
                match user_defined.type_reference {
                    // Kept for backwards compatibility, producers should useIntervalYearToMonth instead
                    INTERVAL_YEAR_MONTH_TYPE_REF => {
                        let Some(Val::Value(raw_val)) = user_defined.val.as_ref() else {
                            return substrait_err!("Interval year month value is empty");
                        };
                        let value_slice: [u8; 4] =
                            (*raw_val.value).try_into().map_err(|_| {
                                substrait_datafusion_err!(
                                    "Failed to parse interval year month value"
                                )
                            })?;
                        ScalarValue::IntervalYearMonth(Some(i32::from_le_bytes(
                            value_slice,
                        )))
                    }
                    // Kept for backwards compatibility, producers should useIntervalDayToSecond instead
                    INTERVAL_DAY_TIME_TYPE_REF => {
                        let Some(Val::Value(raw_val)) = user_defined.val.as_ref() else {
                            return substrait_err!("Interval day time value is empty");
                        };
                        let value_slice: [u8; 8] =
                            (*raw_val.value).try_into().map_err(|_| {
                                substrait_datafusion_err!(
                                    "Failed to parse interval day time value"
                                )
                            })?;
                        let days =
                            i32::from_le_bytes(value_slice[0..4].try_into().unwrap());
                        let milliseconds =
                            i32::from_le_bytes(value_slice[4..8].try_into().unwrap());
                        ScalarValue::IntervalDayTime(Some(IntervalDayTime {
                            days,
                            milliseconds,
                        }))
                    }
                    // Kept for backwards compatibility, producers should useIntervalCompound instead
                    INTERVAL_MONTH_DAY_NANO_TYPE_REF => {
                        interval_month_day_nano(user_defined)?
                    }
                    _ => {
                        return not_impl_err!(
                            "Unsupported Substrait user defined type literal with ref {}",
                            user_defined.type_reference
                        )
                    }
                }
            }
        }
        _ => return not_impl_err!("Unsupported literal_type: {:?}", lit.literal_type),
    };

    Ok(Scalar::from(scalar_value))
}

#[allow(deprecated)]
async fn from_substrait_grouping(
    consumer: &impl SubstraitConsumer,
    grouping: &Grouping,
    expressions: &[Expr],
    input_schema: &DFSchemaRef,
) -> Result<Vec<Expr>> {
    let mut group_exprs = vec![];
    if !grouping.grouping_expressions.is_empty() {
        for e in &grouping.grouping_expressions {
            let expr = consumer.consume_expression(e, input_schema).await?;
            group_exprs.push(expr);
        }
        return Ok(group_exprs);
    }
    for idx in &grouping.expression_references {
        let e = &expressions[*idx as usize];
        group_exprs.push(e.clone());
    }
    Ok(group_exprs)
}

fn from_substrait_field_reference(
    field_ref: &FieldReference,
    input_schema: &DFSchema,
) -> Result<Expr> {
    match &field_ref.reference_type {
        Some(DirectReference(direct)) => match &direct.reference_type.as_ref() {
            Some(StructField(x)) => match &x.child.as_ref() {
                Some(_) => not_impl_err!(
                    "Direct reference StructField with child is not supported"
                ),
                None => Ok(Expr::Column(Column::from(
                    input_schema.qualified_field(x.field as usize),
                ))),
            },
            _ => not_impl_err!(
                "Direct reference with types other than StructField is not supported"
            ),
        },
        _ => not_impl_err!("unsupported field ref type"),
    }
}

/// Build [`Expr`] from its name and required inputs.
struct BuiltinExprBuilder {
    expr_name: String,
}

impl BuiltinExprBuilder {
    pub fn try_from_name(name: &str) -> Option<Self> {
        match name {
            "not" | "like" | "ilike" | "is_null" | "is_not_null" | "is_true"
            | "is_false" | "is_not_true" | "is_not_false" | "is_unknown"
            | "is_not_unknown" | "negative" | "negate" => Some(Self {
                expr_name: name.to_string(),
            }),
            _ => None,
        }
    }

    pub async fn build(
        self,
        consumer: &impl SubstraitConsumer,
        f: &ScalarFunction,
        input_schema: &DFSchema,
    ) -> Result<Expr> {
        match self.expr_name.as_str() {
            "like" => Self::build_like_expr(consumer, false, f, input_schema).await,
            "ilike" => Self::build_like_expr(consumer, true, f, input_schema).await,
            "not" | "negative" | "negate" | "is_null" | "is_not_null" | "is_true"
            | "is_false" | "is_not_true" | "is_not_false" | "is_unknown"
            | "is_not_unknown" => {
                Self::build_unary_expr(consumer, &self.expr_name, f, input_schema).await
            }
            _ => {
                not_impl_err!("Unsupported builtin expression: {}", self.expr_name)
            }
        }
    }

    async fn build_unary_expr(
        consumer: &impl SubstraitConsumer,
        fn_name: &str,
        f: &ScalarFunction,
        input_schema: &DFSchema,
    ) -> Result<Expr> {
        if f.arguments.len() != 1 {
            return substrait_err!("Expect one argument for {fn_name} expr");
        }
        let Some(ArgType::Value(expr_substrait)) = &f.arguments[0].arg_type else {
            return substrait_err!("Invalid arguments type for {fn_name} expr");
        };
        let arg = consumer
            .consume_expression(expr_substrait, input_schema)
            .await?;
        let arg = Box::new(arg);

        let expr = match fn_name {
            "not" => Expr::Not(arg),
            "negative" | "negate" => Expr::Negative(arg),
            "is_null" => Expr::IsNull(arg),
            "is_not_null" => Expr::IsNotNull(arg),
            "is_true" => Expr::IsTrue(arg),
            "is_false" => Expr::IsFalse(arg),
            "is_not_true" => Expr::IsNotTrue(arg),
            "is_not_false" => Expr::IsNotFalse(arg),
            "is_unknown" => Expr::IsUnknown(arg),
            "is_not_unknown" => Expr::IsNotUnknown(arg),
            _ => return not_impl_err!("Unsupported builtin expression: {}", fn_name),
        };

        Ok(expr)
    }

    async fn build_like_expr(
        consumer: &impl SubstraitConsumer,
        case_insensitive: bool,
        f: &ScalarFunction,
        input_schema: &DFSchema,
    ) -> Result<Expr> {
        let fn_name = if case_insensitive { "ILIKE" } else { "LIKE" };
        if f.arguments.len() != 2 && f.arguments.len() != 3 {
            return substrait_err!("Expect two or three arguments for `{fn_name}` expr");
        }

        let Some(ArgType::Value(expr_substrait)) = &f.arguments[0].arg_type else {
            return substrait_err!("Invalid arguments type for `{fn_name}` expr");
        };
        let expr = consumer
            .consume_expression(expr_substrait, input_schema)
            .await?;
        let Some(ArgType::Value(pattern_substrait)) = &f.arguments[1].arg_type else {
            return substrait_err!("Invalid arguments type for `{fn_name}` expr");
        };
        let pattern = consumer
            .consume_expression(pattern_substrait, input_schema)
            .await?;

        // Default case: escape character is Literal(Utf8(None))
        let escape_char = if f.arguments.len() == 3 {
            let Some(ArgType::Value(escape_char_substrait)) = &f.arguments[2].arg_type
            else {
                return substrait_err!("Invalid arguments type for `{fn_name}` expr");
            };

            let escape_char_expr = consumer
                .consume_expression(escape_char_substrait, input_schema)
                .await?;

            match escape_char_expr {
                Expr::Literal(Scalar {
                    value: ScalarValue::Utf8(escape_char_string),
                    ..
                }) => {
                    // Convert Option<String> to Option<char>
                    escape_char_string.and_then(|s| s.chars().next())
                }
                _ => {
                    return substrait_err!(
                    "Expect Utf8 literal for escape char, but found {escape_char_expr:?}"
                )
                }
            }
        } else {
            None
        };

        Ok(Expr::Like(Like {
            negated: false,
            expr: Box::new(expr),
            pattern: Box::new(pattern),
            escape_char,
            case_insensitive,
        }))
    }
}

#[cfg(test)]
mod test {
    use crate::extensions::Extensions;
    use crate::logical_plan::consumer::{
        from_substrait_literal_without_names, from_substrait_rex,
        DefaultSubstraitConsumer,
    };
    use arrow_buffer::IntervalMonthDayNano;
    use datafusion::common::DFSchema;
    use datafusion::error::Result;
    use datafusion::execution::SessionState;
    use datafusion::prelude::{Expr, SessionContext};
    use datafusion::scalar::ScalarValue;
    use std::sync::OnceLock;
    use substrait::proto::expression::literal::{
        interval_day_to_second, IntervalCompound, IntervalDayToSecond,
        IntervalYearToMonth, LiteralType,
    };
    use substrait::proto::expression::window_function::BoundsType;
    use substrait::proto::expression::Literal;

    static TEST_SESSION_STATE: OnceLock<SessionState> = OnceLock::new();
    static TEST_EXTENSIONS: OnceLock<Extensions> = OnceLock::new();
    fn test_consumer() -> DefaultSubstraitConsumer<'static> {
        let extensions = TEST_EXTENSIONS.get_or_init(Extensions::default);
        let state = TEST_SESSION_STATE.get_or_init(|| SessionContext::default().state());
        DefaultSubstraitConsumer::new(extensions, state)
    }

    #[test]
    fn interval_compound_different_precision() -> Result<()> {
        // DF producer (and thus roundtrip) always uses precision = 9,
        // this test exists to test with some other value.
        let substrait = Literal {
            nullable: false,
            type_variation_reference: 0,
            literal_type: Some(LiteralType::IntervalCompound(IntervalCompound {
                interval_year_to_month: Some(IntervalYearToMonth {
                    years: 1,
                    months: 2,
                }),
                interval_day_to_second: Some(IntervalDayToSecond {
                    days: 3,
                    seconds: 4,
                    subseconds: 5,
                    precision_mode: Some(
                        interval_day_to_second::PrecisionMode::Precision(6),
                    ),
                }),
            })),
        };

        let consumer = test_consumer();
        assert_eq!(
            from_substrait_literal_without_names(&consumer, &substrait)?,
            ScalarValue::IntervalMonthDayNano(Some(IntervalMonthDayNano {
                months: 14,
                days: 3,
                nanoseconds: 4_000_005_000
            }))
        );

        Ok(())
    }

    #[tokio::test]
    async fn window_function_with_range_unit_and_no_order_by() -> Result<()> {
        let substrait = substrait::proto::Expression {
            rex_type: Some(substrait::proto::expression::RexType::WindowFunction(
                substrait::proto::expression::WindowFunction {
                    function_reference: 0,
                    bounds_type: BoundsType::Range as i32,
                    sorts: vec![],
                    ..Default::default()
                },
            )),
        };

        let mut consumer = test_consumer();

        // Just registering a single function (index 0) so that the plan
        // does not throw a "function not found" error.
        let mut extensions = Extensions::default();
        extensions.register_function("count".to_string());
        consumer.extensions = &extensions;

        match from_substrait_rex(&consumer, &substrait, &DFSchema::empty()).await? {
            Expr::WindowFunction(window_function) => {
                assert_eq!(window_function.order_by.len(), 1)
            }
            _ => panic!("expr was not a WindowFunction"),
        };

        Ok(())
    }
}<|MERGE_RESOLUTION|>--- conflicted
+++ resolved
@@ -62,14 +62,8 @@
 use datafusion::logical_expr::builder::project;
 use datafusion::logical_expr::expr::InList;
 use datafusion::logical_expr::{
-<<<<<<< HEAD
-    col, expr, Cast, Extension, GroupingSet, Like, LogicalPlanBuilder, Partitioning,
-    Repartition, Scalar, Subquery, WindowFrameBound, WindowFrameUnits,
-    WindowFunctionDefinition,
-=======
-    col, expr, GroupingSet, Like, LogicalPlanBuilder, Partitioning, Repartition,
+    col, expr, GroupingSet, Like, LogicalPlanBuilder, Partitioning, Repartition, Scalar,
     WindowFrameBound, WindowFrameUnits, WindowFunctionDefinition,
->>>>>>> f667a01f
 };
 use datafusion::prelude::{lit, JoinType};
 use datafusion::sql::TableReference;
@@ -115,9 +109,6 @@
     ExtensionSingleRel, FetchRel, FilterRel, FunctionArgument, JoinRel, NamedStruct,
     Plan, ProjectRel, ReadRel, Rel, RelCommon, SetRel, SortField, SortRel, Type,
 };
-<<<<<<< HEAD
-use substrait::proto::{ExtendedExpression, FunctionArgument, SortField};
-=======
 
 #[async_trait]
 /// This trait is used to consume Substrait plans, converting them into DataFusion Logical Plans.
@@ -588,7 +579,6 @@
         Ok(LogicalPlan::Extension(Extension { node: plan }))
     }
 }
->>>>>>> f667a01f
 
 // Substrait PrecisionTimestampTz indicates that the timestamp is relative to UTC, which
 // is the same as the expectation for any non-empty timezone in DF, so any non-empty timezone
@@ -831,11 +821,7 @@
 /// between systems.  This is often useful for scenarios like pushdown where filter
 /// expressions need to be sent to remote systems.
 pub async fn from_substrait_extended_expr(
-<<<<<<< HEAD
-    ctx: &SessionContext,
-=======
     state: &SessionState,
->>>>>>> f667a01f
     extended_expr: &ExtendedExpression,
 ) -> Result<ExprContainer> {
     // Register function extension
@@ -844,10 +830,6 @@
         return not_impl_err!("Type variation extensions are not supported");
     }
 
-<<<<<<< HEAD
-    let input_schema = DFSchemaRef::new(match &extended_expr.base_schema {
-        Some(base_schema) => from_substrait_named_struct(base_schema, &extensions),
-=======
     let consumer = DefaultSubstraitConsumer {
         extensions: &extensions,
         state,
@@ -855,7 +837,6 @@
 
     let input_schema = DFSchemaRef::new(match &extended_expr.base_schema {
         Some(base_schema) => from_substrait_named_struct(&consumer, base_schema),
->>>>>>> f667a01f
         None => {
             plan_err!("required property `base_schema` missing from Substrait ExtendedExpression message")
         }
@@ -873,14 +854,9 @@
                 plan_err!("required property `expr_type` missing from Substrait ExpressionReference message")
             }
         }?;
-<<<<<<< HEAD
-        let expr =
-            from_substrait_rex(ctx, scalar_expr, &input_schema, &extensions).await?;
-=======
         let expr = consumer
             .consume_expression(scalar_expr, &input_schema)
             .await?;
->>>>>>> f667a01f
         let (output_type, expected_nullability) =
             expr.data_type_and_nullable(&input_schema)?;
         let output_field = Field::new("", output_type, expected_nullability);
@@ -901,20 +877,11 @@
     })
 }
 
-<<<<<<< HEAD
-/// parse projection
-pub fn extract_projection(
-    t: LogicalPlan,
-    projection: &::core::option::Option<expression::MaskExpression>,
-) -> Result<LogicalPlan> {
-    match projection {
-=======
 pub fn apply_masking(
     schema: DFSchema,
     mask_expression: &::core::option::Option<MaskExpression>,
 ) -> Result<DFSchema> {
     match mask_expression {
->>>>>>> f667a01f
         Some(MaskExpression { select, .. }) => match &select.as_ref() {
             Some(projection) => {
                 let column_indices: Vec<usize> = projection
@@ -1965,17 +1932,6 @@
         );
     };
 
-<<<<<<< HEAD
-    let function_name = substrait_fun_name(function_name);
-    // try udaf first, then built-in aggr fn.
-    if let Ok(fun) = ctx.udaf(function_name) {
-        // deal with situation that count(*) got no arguments
-        let args = if fun.name() == "count" && args.is_empty() {
-            vec![Expr::from(ScalarValue::Int64(Some(1)))]
-        } else {
-            args
-        };
-=======
     let fn_name = substrait_fun_name(fn_signature);
     let udaf = consumer.get_function_registry().udaf(fn_name);
     let udaf = udaf.map_err(|_| {
@@ -1990,7 +1946,7 @@
 
     // deal with situation that count(*) got no arguments
     let args = if udaf.name() == "count" && args.is_empty() {
-        vec![Expr::Literal(ScalarValue::Int64(Some(1)))]
+        vec![Expr::from(ScalarValue::Int64(Some(1)))]
     } else {
         args
     };
@@ -2165,7 +2121,6 @@
                 })
             })
             .unwrap();
->>>>>>> f667a01f
 
         Ok(combined_expr)
     } else if let Some(builder) = BuiltinExprBuilder::try_from_name(fn_name) {
@@ -2695,14 +2650,8 @@
 pub(crate) fn from_substrait_literal_without_names(
     consumer: &impl SubstraitConsumer,
     lit: &Literal,
-<<<<<<< HEAD
-    extensions: &Extensions,
 ) -> Result<Scalar> {
-    from_substrait_literal(lit, extensions, &vec![], &mut 0)
-=======
-) -> Result<ScalarValue> {
     from_substrait_literal(consumer, lit, &vec![], &mut 0)
->>>>>>> f667a01f
 }
 
 fn from_substrait_literal(
@@ -3048,7 +2997,7 @@
         Some(LiteralType::FixedChar(c)) => ScalarValue::Utf8(Some(c.clone())),
         Some(LiteralType::UserDefined(user_defined)) => {
             if let Ok(value) = consumer.consume_user_defined_literal(user_defined) {
-                return Ok(value);
+                return Ok(Scalar::from(value));
             }
 
             // TODO: remove the code below once the producer has been updated
@@ -3344,6 +3293,7 @@
     use datafusion::common::DFSchema;
     use datafusion::error::Result;
     use datafusion::execution::SessionState;
+    use datafusion::logical_expr::Scalar;
     use datafusion::prelude::{Expr, SessionContext};
     use datafusion::scalar::ScalarValue;
     use std::sync::OnceLock;
@@ -3388,11 +3338,13 @@
         let consumer = test_consumer();
         assert_eq!(
             from_substrait_literal_without_names(&consumer, &substrait)?,
-            ScalarValue::IntervalMonthDayNano(Some(IntervalMonthDayNano {
-                months: 14,
-                days: 3,
-                nanoseconds: 4_000_005_000
-            }))
+            Scalar::from(ScalarValue::IntervalMonthDayNano(Some(
+                IntervalMonthDayNano {
+                    months: 14,
+                    days: 3,
+                    nanoseconds: 4_000_005_000
+                }
+            )))
         );
 
         Ok(())
