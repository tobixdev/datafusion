// Licensed to the Apache Software Foundation (ASF) under one
// or more contributor license agreements.  See the NOTICE file
// distributed with this work for additional information
// regarding copyright ownership.  The ASF licenses this file
// to you under the Apache License, Version 2.0 (the
// "License"); you may not use this file except in compliance
// with the License.  You may obtain a copy of the License at
//
//   http://www.apache.org/licenses/LICENSE-2.0
//
// Unless required by applicable law or agreed to in writing,
// software distributed under the License is distributed on an
// "AS IS" BASIS, WITHOUT WARRANTIES OR CONDITIONS OF ANY
// KIND, either express or implied.  See the License for the
// specific language governing permissions and limitations
// under the License.

use std::collections::HashMap;
use std::fs::File;
use std::io::Write;
use std::path::Path;
use std::sync::Arc;

use arrow::array::{
    ArrayRef, BinaryArray, Float64Array, Int32Array, LargeBinaryArray, LargeStringArray,
    StringArray, TimestampNanosecondArray,
};
use arrow::datatypes::{DataType, Field, Schema, SchemaRef, TimeUnit};
use arrow::record_batch::RecordBatch;
use datafusion::logical_expr::{create_udf, ColumnarValue, Expr, ScalarUDF, Volatility};
use datafusion::physical_plan::ExecutionPlan;
use datafusion::prelude::SessionConfig;
use datafusion::{
    catalog::CatalogProvider,
    catalog_common::{memory::MemoryCatalogProvider, memory::MemorySchemaProvider},
    datasource::{MemTable, TableProvider, TableType},
    prelude::{CsvReadOptions, SessionContext},
};
use datafusion_common::cast::as_float64_array;
use datafusion_common::DataFusionError;

use async_trait::async_trait;
use datafusion::catalog::Session;
use log::info;
use tempfile::TempDir;

/// Context for running tests
pub struct TestContext {
    /// Context for running queries
    ctx: SessionContext,
    /// Temporary directory created and cleared at the end of the test
    test_dir: Option<TempDir>,
}

impl TestContext {
    pub fn new(ctx: SessionContext) -> Self {
        Self {
            ctx,
            test_dir: None,
        }
    }

    /// Create a SessionContext, configured for the specific sqllogictest
    /// test(.slt file) , if possible.
    ///
    /// If `None` is returned (e.g. because some needed feature is not
    /// enabled), the file should be skipped
    pub async fn try_new_for_test_file(relative_path: &Path) -> Option<Self> {
        let config = SessionConfig::new()
            // hardcode target partitions so plans are deterministic
            .with_target_partitions(4);

        let mut test_ctx = TestContext::new(SessionContext::new_with_config(config));

        let file_name = relative_path.file_name().unwrap().to_str().unwrap();
        match file_name {
            "information_schema_table_types.slt" => {
                info!("Registering local temporary table");
                register_temp_table(test_ctx.session_ctx()).await;
            }
            "information_schema_columns.slt" => {
                info!("Registering table with many types");
                register_table_with_many_types(test_ctx.session_ctx()).await;
            }
            "map.slt" => {
                info!("Registering table with map");
                register_table_with_map(test_ctx.session_ctx()).await;
            }
            "avro.slt" => {
                #[cfg(feature = "avro")]
                {
                    info!("Registering avro tables");
                    register_avro_tables(&mut test_ctx).await;
                }
                #[cfg(not(feature = "avro"))]
                {
                    info!("Skipping {file_name} because avro feature is not enabled");
                    return None;
                }
            }
            "dynamic_file.slt" => {
                test_ctx.ctx = test_ctx.ctx.enable_url_table();
            }
            "joins.slt" => {
                info!("Registering partition table tables");
                let example_udf = create_example_udf();
                test_ctx.ctx.register_udf(example_udf);
                register_partition_table(&mut test_ctx).await;
                info!("Registering table with many types");
                register_table_with_many_types(test_ctx.session_ctx()).await;
            }
            "metadata.slt" => {
                info!("Registering metadata table tables");
                register_metadata_tables(test_ctx.session_ctx()).await;
            }
            _ => {
                info!("Using default SessionContext");
            }
        };
        Some(test_ctx)
    }

    /// Enables the test directory feature. If not enabled,
    /// calling `testdir_path` will result in a panic.
    pub fn enable_testdir(&mut self) {
        if self.test_dir.is_none() {
            self.test_dir = Some(TempDir::new().expect("failed to create testdir"));
        }
    }

    /// Returns the path to the test directory. Panics if the test
    /// directory feature is not enabled via `enable_testdir`.
    pub fn testdir_path(&self) -> &Path {
        self.test_dir.as_ref().expect("testdir not enabled").path()
    }

    /// Returns a reference to the internal SessionContext
    pub fn session_ctx(&self) -> &SessionContext {
        &self.ctx
    }
}

#[cfg(feature = "avro")]
pub async fn register_avro_tables(ctx: &mut TestContext) {
    use datafusion::prelude::AvroReadOptions;

    ctx.enable_testdir();

    let table_path = ctx.testdir_path().join("avro");
    std::fs::create_dir(&table_path).expect("failed to create avro table path");

    let testdata = datafusion::test_util::arrow_test_data();
    let alltypes_plain_file = format!("{testdata}/avro/alltypes_plain.avro");
    std::fs::copy(
        &alltypes_plain_file,
        format!("{}/alltypes_plain1.avro", table_path.display()),
    )
    .unwrap();
    std::fs::copy(
        &alltypes_plain_file,
        format!("{}/alltypes_plain2.avro", table_path.display()),
    )
    .unwrap();

    ctx.session_ctx()
        .register_avro(
            "alltypes_plain_multi_files",
            table_path.display().to_string().as_str(),
            AvroReadOptions::default(),
        )
        .await
        .unwrap();
}

/// Generate a partitioned CSV file and register it with an execution context
pub async fn register_partition_table(test_ctx: &mut TestContext) {
    test_ctx.enable_testdir();
    let partition_count = 1;
    let file_extension = "csv";
    let schema = Arc::new(Schema::new(vec![
        Field::new("c1", DataType::UInt32, false),
        Field::new("c2", DataType::UInt64, false),
        Field::new("c3", DataType::Boolean, false),
    ]));
    // generate a partitioned file
    for partition in 0..partition_count {
        let filename = format!("partition-{partition}.{file_extension}");
        let file_path = test_ctx.testdir_path().join(filename);
        let mut file = File::create(file_path).unwrap();

        // generate some data
        for i in 0..=10 {
            let data = format!("{},{},{}\n", partition, i, i % 2 == 0);
            file.write_all(data.as_bytes()).unwrap()
        }
    }

    // register csv file with the execution context
    test_ctx
        .ctx
        .register_csv(
            "test_partition_table",
            test_ctx.testdir_path().to_str().unwrap(),
            CsvReadOptions::new().schema(&schema),
        )
        .await
        .unwrap();
}

// registers a LOCAL TEMPORARY table.
pub async fn register_temp_table(ctx: &SessionContext) {
    #[derive(Debug)]
    struct TestTable(TableType);

    #[async_trait]
    impl TableProvider for TestTable {
        fn as_any(&self) -> &dyn std::any::Any {
            self
        }

        fn table_type(&self) -> TableType {
            self.0
        }

        fn schema(&self) -> SchemaRef {
            unimplemented!()
        }

        async fn scan(
            &self,
            _state: &dyn Session,
            _: Option<&Vec<usize>>,
            _: &[Expr],
            _: Option<usize>,
        ) -> Result<Arc<dyn ExecutionPlan>, DataFusionError> {
            unimplemented!()
        }
    }

    ctx.register_table(
        "datafusion.public.temp",
        Arc::new(TestTable(TableType::Temporary)),
    )
    .unwrap();
}

pub async fn register_table_with_many_types(ctx: &SessionContext) {
    let catalog = MemoryCatalogProvider::new();
    let schema = MemorySchemaProvider::new();

    catalog
        .register_schema("my_schema", Arc::new(schema))
        .unwrap();
    ctx.register_catalog("my_catalog", Arc::new(catalog));

    ctx.register_table(
        "my_catalog.my_schema.table_with_many_types",
        table_with_many_types(),
    )
    .unwrap();
}

pub async fn register_table_with_map(ctx: &SessionContext) {
    let key = Field::new("key", DataType::Int64, false);
    let value = Field::new("value", DataType::Int64, true);
    let map_field =
        Field::new("entries", DataType::Struct(vec![key, value].into()), false);
    let fields = vec![
        Field::new("int_field", DataType::Int64, true),
        Field::new("map_field", DataType::Map(map_field.into(), false), true),
    ];
    let schema = Schema::new(fields);

    let memory_table = MemTable::try_new(schema.into(), vec![vec![]]).unwrap();

    ctx.register_table("table_with_map", Arc::new(memory_table))
        .unwrap();
}

fn table_with_many_types() -> Arc<dyn TableProvider> {
    let schema = Schema::new(vec![
        Field::new("int32_col", DataType::Int32, false),
        Field::new("float64_col", DataType::Float64, true),
        Field::new("utf8_col", DataType::Utf8, true),
        Field::new("large_utf8_col", DataType::LargeUtf8, false),
        Field::new("binary_col", DataType::Binary, false),
        Field::new("large_binary_col", DataType::LargeBinary, false),
        Field::new(
            "timestamp_nanos",
            DataType::Timestamp(TimeUnit::Nanosecond, None),
            false,
        ),
    ]);

    let batch = RecordBatch::try_new(
        Arc::new(schema.clone()),
        vec![
            Arc::new(Int32Array::from(vec![1])),
            Arc::new(Float64Array::from(vec![1.0])),
            Arc::new(StringArray::from(vec![Some("foo")])),
            Arc::new(LargeStringArray::from(vec![Some("bar")])),
            Arc::new(BinaryArray::from(vec![b"foo" as &[u8]])),
            Arc::new(LargeBinaryArray::from(vec![b"foo" as &[u8]])),
            Arc::new(TimestampNanosecondArray::from(vec![Some(123)])),
        ],
    )
    .unwrap();
    let provider = MemTable::try_new(Arc::new(schema), vec![vec![batch]]).unwrap();
    Arc::new(provider)
}

/// Registers a table_with_metadata that contains both field level and Table level metadata
pub async fn register_metadata_tables(ctx: &SessionContext) {
    let id = Field::new("id", DataType::Int32, true).with_metadata(HashMap::from([(
        String::from("metadata_key"),
        String::from("the id field"),
    )]));
    let name = Field::new("name", DataType::Utf8, true).with_metadata(HashMap::from([(
        String::from("metadata_key"),
        String::from("the name field"),
    )]));
    let l_name =
        Field::new("l_name", DataType::Utf8, true).with_metadata(HashMap::from([(
            String::from("metadata_key"),
            String::from("the l_name field"),
        )]));

<<<<<<< HEAD
    let schema = Schema::new(vec![id, name, l_name]).with_metadata(HashMap::from([(
        String::from("metadata_key"),
        String::from("the entire schema"),
    )]));
=======
    let ts = Field::new("ts", DataType::Timestamp(TimeUnit::Nanosecond, None), false)
        .with_metadata(HashMap::from([(
            String::from("metadata_key"),
            String::from("ts non-nullable field"),
        )]));

    let nonnull_name =
        Field::new("nonnull_name", DataType::Utf8, false).with_metadata(HashMap::from([
            (
                String::from("metadata_key"),
                String::from("the nonnull_name field"),
            ),
        ]));

    let schema = Schema::new(vec![id, name, l_name, ts, nonnull_name]).with_metadata(
        HashMap::from([(
            String::from("metadata_key"),
            String::from("the entire schema"),
        )]),
    );
>>>>>>> f667a01f

    let batch = RecordBatch::try_new(
        Arc::new(schema),
        vec![
            Arc::new(Int32Array::from(vec![Some(1), None, Some(3)])) as _,
            Arc::new(StringArray::from(vec![None, Some("bar"), Some("baz")])) as _,
            Arc::new(StringArray::from(vec![None, Some("l_bar"), Some("l_baz")])) as _,
<<<<<<< HEAD
=======
            Arc::new(TimestampNanosecondArray::from(vec![
                1599572549190855123,
                1599572549190855123,
                1599572549190855123,
            ])) as _,
            Arc::new(StringArray::from(vec![
                Some("no_foo"),
                Some("no_bar"),
                Some("no_baz"),
            ])) as _,
>>>>>>> f667a01f
        ],
    )
    .unwrap();

    ctx.register_batch("table_with_metadata", batch).unwrap();
}

/// Create a UDF function named "example". See the `sample_udf.rs` example
/// file for an explanation of the API.
fn create_example_udf() -> ScalarUDF {
    let adder = Arc::new(|args: &[ColumnarValue]| {
        let ColumnarValue::Array(lhs) = &args[0] else {
            panic!("should be array")
        };
        let ColumnarValue::Array(rhs) = &args[1] else {
            panic!("should be array")
        };

        let lhs = as_float64_array(lhs).expect("cast failed");
        let rhs = as_float64_array(rhs).expect("cast failed");
        let array = lhs
            .iter()
            .zip(rhs.iter())
            .map(|(lhs, rhs)| match (lhs, rhs) {
                (Some(lhs), Some(rhs)) => Some(lhs + rhs),
                _ => None,
            })
            .collect::<Float64Array>();
        Ok(ColumnarValue::from(Arc::new(array) as ArrayRef))
    });
    create_udf(
        "example",
        // Expects two f64 values:
        vec![DataType::Float64, DataType::Float64],
        // Returns an f64 value:
        DataType::Float64,
        Volatility::Immutable,
        adder,
    )
}<|MERGE_RESOLUTION|>--- conflicted
+++ resolved
@@ -325,12 +325,6 @@
             String::from("the l_name field"),
         )]));
 
-<<<<<<< HEAD
-    let schema = Schema::new(vec![id, name, l_name]).with_metadata(HashMap::from([(
-        String::from("metadata_key"),
-        String::from("the entire schema"),
-    )]));
-=======
     let ts = Field::new("ts", DataType::Timestamp(TimeUnit::Nanosecond, None), false)
         .with_metadata(HashMap::from([(
             String::from("metadata_key"),
@@ -351,7 +345,6 @@
             String::from("the entire schema"),
         )]),
     );
->>>>>>> f667a01f
 
     let batch = RecordBatch::try_new(
         Arc::new(schema),
@@ -359,8 +352,6 @@
             Arc::new(Int32Array::from(vec![Some(1), None, Some(3)])) as _,
             Arc::new(StringArray::from(vec![None, Some("bar"), Some("baz")])) as _,
             Arc::new(StringArray::from(vec![None, Some("l_bar"), Some("l_baz")])) as _,
-<<<<<<< HEAD
-=======
             Arc::new(TimestampNanosecondArray::from(vec![
                 1599572549190855123,
                 1599572549190855123,
@@ -371,7 +362,6 @@
                 Some("no_bar"),
                 Some("no_baz"),
             ])) as _,
->>>>>>> f667a01f
         ],
     )
     .unwrap();
