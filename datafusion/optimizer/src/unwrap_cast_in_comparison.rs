--- conflicted
+++ resolved
@@ -475,16 +475,7 @@
     lit_value: &Scalar,
     target_type: &DataType,
 ) -> Option<ScalarValue> {
-<<<<<<< HEAD
-    let string_value = match lit_value.value() {
-        ScalarValue::Utf8(s) | ScalarValue::LargeUtf8(s) | ScalarValue::Utf8View(s) => {
-            s.clone()
-        }
-        _ => return None,
-    };
-=======
-    let string_value = lit_value.try_as_str()?.map(|s| s.to_string());
->>>>>>> f667a01f
+    let string_value = lit_value.value().try_as_str()?.map(|s| s.to_string());
     let scalar_value = match target_type {
         DataType::Utf8 => ScalarValue::Utf8(string_value),
         DataType::LargeUtf8 => ScalarValue::LargeUtf8(string_value),
