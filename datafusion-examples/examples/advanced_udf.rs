// Licensed to the Apache Software Foundation (ASF) under one
// or more contributor license agreements.  See the NOTICE file
// distributed with this work for additional information
// regarding copyright ownership.  The ASF licenses this file
// to you under the Apache License, Version 2.0 (the
// "License"); you may not use this file except in compliance
// with the License.  You may obtain a copy of the License at
//
//   http://www.apache.org/licenses/LICENSE-2.0
//
// Unless required by applicable law or agreed to in writing,
// software distributed under the License is distributed on an
// "AS IS" BASIS, WITHOUT WARRANTIES OR CONDITIONS OF ANY
// KIND, either express or implied.  See the License for the
// specific language governing permissions and limitations
// under the License.

use std::any::Any;
use std::sync::Arc;

use arrow::array::{
    new_null_array, Array, ArrayRef, AsArray, Float32Array, Float64Array,
};
use arrow::compute;
use arrow::datatypes::{DataType, Float64Type};
use arrow::record_batch::RecordBatch;
use datafusion::error::Result;
use datafusion::logical_expr::Volatility;
use datafusion::prelude::*;
use datafusion_common::{exec_err, internal_err, ScalarValue};
use datafusion_expr::sort_properties::{ExprProperties, SortProperties};
use datafusion_expr::{
    ColumnarValue, ScalarFunctionArgs, ScalarUDF, ScalarUDFImpl, Signature,
};

/// This example shows how to use the full ScalarUDFImpl API to implement a user
/// defined function. As in the `simple_udf.rs` example, this struct implements
/// a function that takes two arguments and returns the first argument raised to
/// the power of the second argument `a^b`.
///
/// To do so, we must implement the `ScalarUDFImpl` trait.
#[derive(Debug, Clone)]
struct PowUdf {
    signature: Signature,
    aliases: Vec<String>,
}

impl PowUdf {
    /// Create a new instance of the `PowUdf` struct
    fn new() -> Self {
        Self {
            signature: Signature::exact(
                // this function will always take two arguments of type f64
                vec![DataType::Float64, DataType::Float64],
                // this function is deterministic and will always return the same
                // result for the same input
                Volatility::Immutable,
            ),
            // we will also add an alias of "my_pow"
            aliases: vec!["my_pow".to_string()],
        }
    }
}

impl ScalarUDFImpl for PowUdf {
    /// We implement as_any so that we can downcast the ScalarUDFImpl trait object
    fn as_any(&self) -> &dyn Any {
        self
    }

    /// Return the name of this function
    fn name(&self) -> &str {
        "pow"
    }

    /// Return the "signature" of this function -- namely what types of arguments it will take
    fn signature(&self) -> &Signature {
        &self.signature
    }

    /// What is the type of value that will be returned by this function? In
    /// this case it will always be a constant value, but it could also be a
    /// function of the input types.
    fn return_type(&self, _arg_types: &[DataType]) -> Result<DataType> {
        Ok(DataType::Float64)
    }

    /// This function actually calculates the results of the scalar function.
    ///
    /// This is the same way that functions provided with DataFusion are invoked,
    /// which permits important special cases:
    ///
    ///1. When one or both of the arguments are single values (constants).
    ///   For example `pow(a, 2)`
    /// 2. When the input arrays can be reused (avoid allocating a new output array)
    ///
    /// However, it also means the implementation is more complex than when
    /// using `create_udf`.
    fn invoke_with_args(&self, args: ScalarFunctionArgs) -> Result<ColumnarValue> {
        // The other fields of the `args` struct are used for more specialized
        // uses, and are not needed in this example
        let ScalarFunctionArgs { mut args, .. } = args;
        // DataFusion has arranged for the correct inputs to be passed to this
        // function, but we check again to make sure
        assert_eq!(args.len(), 2);
<<<<<<< HEAD
        let (base, exp) = (&args[0], &args[1]);
        assert_eq!(base.data_type(), &DataType::Float64);
        assert_eq!(exp.data_type(), &DataType::Float64);
=======
        // take ownership of arguments by popping in reverse order
        let exp = args.pop().unwrap();
        let base = args.pop().unwrap();
        assert_eq!(base.data_type(), DataType::Float64);
        assert_eq!(exp.data_type(), DataType::Float64);
>>>>>>> f667a01f

        match (base, exp) {
            // For demonstration purposes we also implement the scalar / scalar
            // case here, but it is not typically required for high performance.
            //
            // For performance it is most important to optimize cases where at
            // least one argument is an array. If all arguments are constants,
            // the DataFusion expression simplification logic will often invoke
            // this path once during planning, and simply use the result during
            // execution.
<<<<<<< HEAD
            (ColumnarValue::Scalar(base), ColumnarValue::Scalar(exp)) => {
                match (base.value(), exp.value()) {
                    (ScalarValue::Float64(base), ScalarValue::Float64(exp)) => {
                        // compute the output. Note DataFusion treats `None` as NULL.
                        let res = match (base, exp) {
                            (Some(base), Some(exp)) => Some(base.powf(*exp)),
                            // one or both arguments were NULL
                            _ => None,
                        };
                        Ok(ColumnarValue::from(ScalarValue::from(res)))
                    }
                    _ => {
                        internal_err!("Invalid argument types to pow function")
                    }
                }
=======
            (
                ColumnarValue::Scalar(ScalarValue::Float64(base)),
                ColumnarValue::Scalar(ScalarValue::Float64(exp)),
            ) => {
                // compute the output. Note DataFusion treats `None` as NULL.
                let res = match (base, exp) {
                    (Some(base), Some(exp)) => Some(base.powf(exp)),
                    // one or both arguments were NULL
                    _ => None,
                };
                Ok(ColumnarValue::Scalar(ScalarValue::from(res)))
>>>>>>> f667a01f
            }
            // special case if the exponent is a constant
            (ColumnarValue::Array(base_array), ColumnarValue::Scalar(exp)) => {
                let result_array = match exp.value() {
                    // a ^ null = null
                    ScalarValue::Float64(None) => {
                        new_null_array(base_array.data_type(), base_array.len())
                    }
                    // a ^ exp
                    ScalarValue::Float64(Some(exp)) => {
                        // DataFusion has ensured both arguments are Float64:
                        let base_array = base_array.as_primitive::<Float64Type>();
                        // calculate the result for every row. The `unary`
                        // kernel creates very fast "vectorized" code and
                        // handles things like null values for us.
                        let res: Float64Array =
                            compute::unary(base_array, |base| base.powf(exp));
                        Arc::new(res)
                    }
                    _ => return internal_err!("Invalid argument types to pow function"),
                };
                Ok(ColumnarValue::Array(result_array))
            }

<<<<<<< HEAD
            // special case if the base is a constant (note this code is quite
            // similar to the previous case, so we omit comments)
            (ColumnarValue::Scalar(base), ColumnarValue::Array(exp_array)) => {
                let res = match base.value() {
                    ScalarValue::Float64(None) => {
                        new_null_array(exp_array.data_type(), exp_array.len())
                    }
                    ScalarValue::Float64(Some(base)) => {
                        let exp_array = exp_array.as_primitive::<Float64Type>();
                        let res: Float64Array =
                            compute::unary(exp_array, |exp| base.powf(exp));
                        Arc::new(res)
                    }
                    _ => return internal_err!("Invalid argument types to pow function"),
=======
            // special case if the base is a constant.
            //
            // Note this case is very similar to the previous case, so we could
            // use the same pattern. However, for this case we demonstrate an
            // even more advanced pattern to potentially avoid allocating a new array
            (
                ColumnarValue::Scalar(ScalarValue::Float64(base)),
                ColumnarValue::Array(exp_array),
            ) => {
                let res = match base {
                    None => new_null_array(exp_array.data_type(), exp_array.len()),
                    Some(base) => maybe_pow_in_place(base, exp_array)?,
>>>>>>> f667a01f
                };
                Ok(ColumnarValue::Array(res))
            }
            // Both arguments are arrays so we have to perform the calculation
            // for every row
            //
            // Note this could also be done in place using `binary_mut` as
            // is done in `maybe_pow_in_place` but here we use binary for simplicity
            (ColumnarValue::Array(base_array), ColumnarValue::Array(exp_array)) => {
                let res: Float64Array = compute::binary(
                    base_array.as_primitive::<Float64Type>(),
                    exp_array.as_primitive::<Float64Type>(),
                    |base, exp| base.powf(exp),
                )?;
                Ok(ColumnarValue::Array(Arc::new(res)))
            }
        }
    }

    /// We will also add an alias of "my_pow"
    fn aliases(&self) -> &[String] {
        &self.aliases
    }

    fn output_ordering(&self, input: &[ExprProperties]) -> Result<SortProperties> {
        // The POW function preserves the order of its argument.
        Ok(input[0].sort_properties)
    }
}

/// Evaluate `base ^ exp` *without* allocating a new array, if possible
fn maybe_pow_in_place(base: f64, exp_array: ArrayRef) -> Result<ArrayRef> {
    // Calling `unary` creates a new array for the results. Avoiding
    // allocations is a common optimization in performance critical code.
    // arrow-rs allows this optimization via the `unary_mut`
    // and `binary_mut` kernels in certain cases
    //
    // These kernels can only be used if there are no other references to
    // the arrays (exp_array has to be the last remaining reference).
    let owned_array = exp_array
        // as in the previous example, we first downcast to &Float64Array
        .as_primitive::<Float64Type>()
        // non-obviously, we call clone here to get an owned `Float64Array`.
        // Calling clone() is relatively inexpensive as it increments
        // some ref counts but doesn't clone the data)
        //
        // Once we have the owned Float64Array we can drop the original
        // exp_array (untyped) reference
        .clone();

    // We *MUST* drop the reference to `exp_array` explicitly so that
    // owned_array is the only reference remaining in this function.
    //
    // Note that depending on the query there may still be other references
    // to the underlying buffers, which would prevent reuse. The only way to
    // know for sure is the result of `compute::unary_mut`
    drop(exp_array);

    // If we have the only reference, compute the result directly into the same
    // allocation as was used for the input array
    match compute::unary_mut(owned_array, |exp| base.powf(exp)) {
        Err(_orig_array) => {
            // unary_mut will return the original array if there are other
            // references into the underling buffer (and thus reuse is
            // impossible)
            //
            // In a real implementation, this case should fall back to
            // calling `unary` and allocate a new array; In this example
            // we will return an error for demonstration purposes
            exec_err!("Could not reuse array for maybe_pow_in_place")
        }
        // a result of OK means the operation was run successfully
        Ok(res) => Ok(Arc::new(res)),
    }
}

/// In this example we register `PowUdf` as a user defined function
/// and invoke it via the DataFrame API and SQL
#[tokio::main]
async fn main() -> Result<()> {
    let ctx = create_context()?;

    // create the UDF
    let pow = ScalarUDF::from(PowUdf::new());

    // register the UDF with the context so it can be invoked by name and from SQL
    ctx.register_udf(pow.clone());

    // get a DataFrame from the context for scanning the "t" table
    let df = ctx.table("t").await?;

    // Call pow(a, 10) using the DataFrame API
    let df = df.select(vec![pow.call(vec![col("a"), lit(10i32)])])?;

    // note that the second argument is passed as an i32, not f64. DataFusion
    // automatically coerces the types to match the UDF's defined signature.

    // print the results
    df.show().await?;

    // You can also invoke both pow(2, 10) and its alias my_pow(a, b) using SQL
    ctx.sql("SELECT pow(2, 10), my_pow(a, b) FROM t")
        .await?
        .show()
        .await?;

    // You can also invoke pow_in_place by passing a constant base and a
    // column `a` as the exponent . If there is only a single
    // reference to `a` the code works well
    ctx.sql("SELECT pow(2, a) FROM t").await?.show().await?;

    // However, if there are multiple references to `a` in the evaluation
    // the array storage can not be reused
    let err = ctx
        .sql("SELECT pow(2, a), pow(3, a) FROM t")
        .await?
        .show()
        .await
        .unwrap_err();
    assert_eq!(
        err.to_string(),
        "Execution error: Could not reuse array for maybe_pow_in_place"
    );

    Ok(())
}

/// create local execution context with an in-memory table:
///
/// ```text
/// +-----+-----+
/// | a   | b   |
/// +-----+-----+
/// | 2.1 | 1.0 |
/// | 3.1 | 2.0 |
/// | 4.1 | 3.0 |
/// | 5.1 | 4.0 |
/// +-----+-----+
/// ```
fn create_context() -> Result<SessionContext> {
    // define data.
    let a: ArrayRef = Arc::new(Float32Array::from(vec![2.1, 3.1, 4.1, 5.1]));
    let b: ArrayRef = Arc::new(Float64Array::from(vec![1.0, 2.0, 3.0, 4.0]));
    let batch = RecordBatch::try_from_iter(vec![("a", a), ("b", b)])?;

    // declare a new context. In Spark API, this corresponds to a new SparkSession
    let ctx = SessionContext::new();

    // declare a table in memory. In Spark API, this corresponds to createDataFrame(...).
    ctx.register_batch("t", batch)?;
    Ok(ctx)
}<|MERGE_RESOLUTION|>--- conflicted
+++ resolved
@@ -103,17 +103,11 @@
         // DataFusion has arranged for the correct inputs to be passed to this
         // function, but we check again to make sure
         assert_eq!(args.len(), 2);
-<<<<<<< HEAD
-        let (base, exp) = (&args[0], &args[1]);
-        assert_eq!(base.data_type(), &DataType::Float64);
-        assert_eq!(exp.data_type(), &DataType::Float64);
-=======
         // take ownership of arguments by popping in reverse order
         let exp = args.pop().unwrap();
         let base = args.pop().unwrap();
-        assert_eq!(base.data_type(), DataType::Float64);
-        assert_eq!(exp.data_type(), DataType::Float64);
->>>>>>> f667a01f
+        assert_eq!(*base.data_type(), DataType::Float64);
+        assert_eq!(*exp.data_type(), DataType::Float64);
 
         match (base, exp) {
             // For demonstration purposes we also implement the scalar / scalar
@@ -124,36 +118,18 @@
             // the DataFusion expression simplification logic will often invoke
             // this path once during planning, and simply use the result during
             // execution.
-<<<<<<< HEAD
             (ColumnarValue::Scalar(base), ColumnarValue::Scalar(exp)) => {
-                match (base.value(), exp.value()) {
-                    (ScalarValue::Float64(base), ScalarValue::Float64(exp)) => {
-                        // compute the output. Note DataFusion treats `None` as NULL.
-                        let res = match (base, exp) {
-                            (Some(base), Some(exp)) => Some(base.powf(*exp)),
-                            // one or both arguments were NULL
-                            _ => None,
-                        };
-                        Ok(ColumnarValue::from(ScalarValue::from(res)))
-                    }
-                    _ => {
-                        internal_err!("Invalid argument types to pow function")
-                    }
-                }
-=======
-            (
-                ColumnarValue::Scalar(ScalarValue::Float64(base)),
-                ColumnarValue::Scalar(ScalarValue::Float64(exp)),
-            ) => {
-                // compute the output. Note DataFusion treats `None` as NULL.
-                let res = match (base, exp) {
-                    (Some(base), Some(exp)) => Some(base.powf(exp)),
-                    // one or both arguments were NULL
-                    _ => None,
+                let res = match (base.value(), exp.value()) {
+                    // compute the output. Note DataFusion treats `None` as NULL.
+                    (
+                        ScalarValue::Float64(Some(base)),
+                        ScalarValue::Float64(Some(exp)),
+                    ) => Some(base.powf(*exp)),
+                    _ => None, // one or both arguments were NULL
                 };
-                Ok(ColumnarValue::Scalar(ScalarValue::from(res)))
->>>>>>> f667a01f
+                Ok(ColumnarValue::from(ScalarValue::from(res)))
             }
+
             // special case if the exponent is a constant
             (ColumnarValue::Array(base_array), ColumnarValue::Scalar(exp)) => {
                 let result_array = match exp.value() {
@@ -169,7 +145,7 @@
                         // kernel creates very fast "vectorized" code and
                         // handles things like null values for us.
                         let res: Float64Array =
-                            compute::unary(base_array, |base| base.powf(exp));
+                            compute::unary(base_array, |base| base.powf(*exp));
                         Arc::new(res)
                     }
                     _ => return internal_err!("Invalid argument types to pow function"),
@@ -177,35 +153,20 @@
                 Ok(ColumnarValue::Array(result_array))
             }
 
-<<<<<<< HEAD
-            // special case if the base is a constant (note this code is quite
-            // similar to the previous case, so we omit comments)
+            // special case if the base is a constant.
+            //
+            // Note this case is very similar to the previous case, so we could
+            // use the same pattern. However, for this case we demonstrate an
+            // even more advanced pattern to potentially avoid allocating a new array
             (ColumnarValue::Scalar(base), ColumnarValue::Array(exp_array)) => {
                 let res = match base.value() {
                     ScalarValue::Float64(None) => {
                         new_null_array(exp_array.data_type(), exp_array.len())
                     }
                     ScalarValue::Float64(Some(base)) => {
-                        let exp_array = exp_array.as_primitive::<Float64Type>();
-                        let res: Float64Array =
-                            compute::unary(exp_array, |exp| base.powf(exp));
-                        Arc::new(res)
+                        maybe_pow_in_place(*base, exp_array)?
                     }
-                    _ => return internal_err!("Invalid argument types to pow function"),
-=======
-            // special case if the base is a constant.
-            //
-            // Note this case is very similar to the previous case, so we could
-            // use the same pattern. However, for this case we demonstrate an
-            // even more advanced pattern to potentially avoid allocating a new array
-            (
-                ColumnarValue::Scalar(ScalarValue::Float64(base)),
-                ColumnarValue::Array(exp_array),
-            ) => {
-                let res = match base {
-                    None => new_null_array(exp_array.data_type(), exp_array.len()),
-                    Some(base) => maybe_pow_in_place(base, exp_array)?,
->>>>>>> f667a01f
+                    _ => return internal_err!("Invalid scalar argument to pow function"),
                 };
                 Ok(ColumnarValue::Array(res))
             }
