# Licensed to the Apache Software Foundation (ASF) under one
# or more contributor license agreements.  See the NOTICE file
# distributed with this work for additional information
# regarding copyright ownership.  The ASF licenses this file
# to you under the Apache License, Version 2.0 (the
# "License"); you may not use this file except in compliance
# with the License.  You may obtain a copy of the License at
#
#   http://www.apache.org/licenses/LICENSE-2.0
#
# Unless required by applicable law or agreed to in writing,
# software distributed under the License is distributed on an
# "AS IS" BASIS, WITHOUT WARRANTIES OR CONDITIONS OF ANY
# KIND, either express or implied.  See the License for the
# specific language governing permissions and limitations
# under the License.

[workspace]
members = [
    "datafusion/common",
    "datafusion/common-runtime",
    "datafusion/catalog",
    "datafusion/catalog-listing",
    "datafusion/datasource",
    "datafusion/datasource-arrow",
    "datafusion/datasource-avro",
    "datafusion/datasource-csv",
    "datafusion/datasource-json",
    "datafusion/datasource-parquet",
    "datafusion/core",
    "datafusion/expr",
    "datafusion/expr-common",
    "datafusion/execution",
    "datafusion/ffi",
    "datafusion/functions",
    "datafusion/functions-aggregate",
    "datafusion/functions-aggregate-common",
    "datafusion/functions-table",
    "datafusion/functions-nested",
    "datafusion/functions-window",
    "datafusion/functions-window-common",
    "datafusion/optimizer",
    "datafusion/physical-expr",
    "datafusion/physical-expr-adapter",
    "datafusion/physical-expr-common",
    "datafusion/physical-optimizer",
    "datafusion/pruning",
    "datafusion/physical-plan",
    "datafusion/proto",
    "datafusion/proto/gen",
    "datafusion/proto-common",
    "datafusion/proto-common/gen",
    "datafusion/session",
    "datafusion/spark",
    "datafusion/sql",
    "datafusion/sqllogictest",
    "datafusion/substrait",
    "datafusion/wasmtest",
    "datafusion-cli",
    "datafusion-examples",
    "datafusion-examples/examples/ffi/ffi_example_table_provider",
    "datafusion-examples/examples/ffi/ffi_module_interface",
    "datafusion-examples/examples/ffi/ffi_module_loader",
    "test-utils",
    "benchmarks",
    "datafusion/macros",
    "datafusion/doc",
]
exclude = ["dev/depcheck"]
resolver = "2"

[workspace.package]
authors = ["Apache DataFusion <dev@datafusion.apache.org>"]
edition = "2021"
homepage = "https://datafusion.apache.org"
license = "Apache-2.0"
readme = "README.md"
repository = "https://github.com/apache/datafusion"
# Define Minimum Supported Rust Version (MSRV)
rust-version = "1.88.0"
# Define DataFusion version
version = "51.0.0"

[workspace.dependencies]
# We turn off default-features for some dependencies here so the workspaces which inherit them can
# selectively turn them on if needed, since we can override default-features = true (from false)
# for the inherited dependency but cannot do the reverse (override from true to false).
#
# See for more details: https://github.com/rust-lang/cargo/issues/11329
ahash = { version = "0.8", default-features = false, features = [
    "runtime-rng",
] }
apache-avro = { version = "0.21", default-features = false }
arrow = { version = "57.1.0", features = [
    "prettyprint",
    "chrono-tz",
    "canonical_extension_types"
] }
arrow-buffer = { version = "57.1.0", default-features = false }
arrow-flight = { version = "57.1.0", features = [
    "flight-sql-experimental",
] }
arrow-ipc = { version = "57.1.0", default-features = false, features = [
    "lz4",
] }
<<<<<<< HEAD
arrow-ord = { version = "57.0.0", default-features = false }
arrow-schema = { version = "57.0.0", default-features = false, features = ["canonical_extension_types"] }
=======
arrow-ord = { version = "57.1.0", default-features = false }
arrow-schema = { version = "57.1.0", default-features = false }
>>>>>>> 5519b614
async-trait = "0.1.89"
bigdecimal = "0.4.8"
bytes = "1.11"
bzip2 = "0.6.1"
chrono = { version = "0.4.42", default-features = false }
criterion = "0.8"
ctor = "0.6.1"
dashmap = "6.0.1"
datafusion = { path = "datafusion/core", version = "51.0.0", default-features = false }
datafusion-catalog = { path = "datafusion/catalog", version = "51.0.0" }
datafusion-catalog-listing = { path = "datafusion/catalog-listing", version = "51.0.0" }
datafusion-common = { path = "datafusion/common", version = "51.0.0", default-features = false }
datafusion-common-runtime = { path = "datafusion/common-runtime", version = "51.0.0" }
datafusion-datasource = { path = "datafusion/datasource", version = "51.0.0", default-features = false }
datafusion-datasource-arrow = { path = "datafusion/datasource-arrow", version = "51.0.0", default-features = false }
datafusion-datasource-avro = { path = "datafusion/datasource-avro", version = "51.0.0", default-features = false }
datafusion-datasource-csv = { path = "datafusion/datasource-csv", version = "51.0.0", default-features = false }
datafusion-datasource-json = { path = "datafusion/datasource-json", version = "51.0.0", default-features = false }
datafusion-datasource-parquet = { path = "datafusion/datasource-parquet", version = "51.0.0", default-features = false }
datafusion-doc = { path = "datafusion/doc", version = "51.0.0" }
datafusion-execution = { path = "datafusion/execution", version = "51.0.0", default-features = false }
datafusion-expr = { path = "datafusion/expr", version = "51.0.0", default-features = false }
datafusion-expr-common = { path = "datafusion/expr-common", version = "51.0.0" }
datafusion-ffi = { path = "datafusion/ffi", version = "51.0.0" }
datafusion-functions = { path = "datafusion/functions", version = "51.0.0" }
datafusion-functions-aggregate = { path = "datafusion/functions-aggregate", version = "51.0.0" }
datafusion-functions-aggregate-common = { path = "datafusion/functions-aggregate-common", version = "51.0.0" }
datafusion-functions-nested = { path = "datafusion/functions-nested", version = "51.0.0", default-features = false }
datafusion-functions-table = { path = "datafusion/functions-table", version = "51.0.0" }
datafusion-functions-window = { path = "datafusion/functions-window", version = "51.0.0" }
datafusion-functions-window-common = { path = "datafusion/functions-window-common", version = "51.0.0" }
datafusion-macros = { path = "datafusion/macros", version = "51.0.0" }
datafusion-optimizer = { path = "datafusion/optimizer", version = "51.0.0", default-features = false }
datafusion-physical-expr = { path = "datafusion/physical-expr", version = "51.0.0", default-features = false }
datafusion-physical-expr-adapter = { path = "datafusion/physical-expr-adapter", version = "51.0.0", default-features = false }
datafusion-physical-expr-common = { path = "datafusion/physical-expr-common", version = "51.0.0", default-features = false }
datafusion-physical-optimizer = { path = "datafusion/physical-optimizer", version = "51.0.0" }
datafusion-physical-plan = { path = "datafusion/physical-plan", version = "51.0.0" }
datafusion-proto = { path = "datafusion/proto", version = "51.0.0" }
datafusion-proto-common = { path = "datafusion/proto-common", version = "51.0.0" }
datafusion-pruning = { path = "datafusion/pruning", version = "51.0.0" }
datafusion-session = { path = "datafusion/session", version = "51.0.0" }
datafusion-spark = { path = "datafusion/spark", version = "51.0.0" }
datafusion-sql = { path = "datafusion/sql", version = "51.0.0" }
datafusion-substrait = { path = "datafusion/substrait", version = "51.0.0" }

doc-comment = "0.3"
env_logger = "0.11"
flate2 = "1.1.5"
futures = "0.3"
glob = "0.3.0"
half = { version = "2.7.0", default-features = false }
hashbrown = { version = "0.14.5", features = ["raw"] }
hex = { version = "0.4.3" }
indexmap = "2.12.1"
insta = { version = "1.43.2", features = ["glob", "filters"] }
itertools = "0.14"
liblzma = { version = "0.4.4", features = ["static"] }
log = "^0.4"
num-traits = { version = "0.2" }
object_store = { version = "0.12.4", default-features = false }
parking_lot = "0.12"
parquet = { version = "57.1.0", default-features = false, features = [
    "arrow",
    "async",
    "object_store",
] }
paste = "1.0.15"
pbjson = { version = "0.8.0" }
pbjson-types = "0.8"
# Should match arrow-flight's version of prost.
prost = "0.14.1"
rand = "0.9"
recursive = "0.1.1"
regex = "1.12"
rstest = "0.26.1"
serde_json = "1"
sqlparser = { version = "0.59.0", default-features = false, features = ["std", "visitor"] }
tempfile = "3"
testcontainers = { version = "0.25.2", features = ["default"] }
testcontainers-modules = { version = "0.13" }
tokio = { version = "1.48", features = ["macros", "rt", "sync"] }
url = "2.5.7"
<<<<<<< HEAD
uuid = { version = "1.18", features = ["v4"] }
=======
zstd = { version = "0.13", default-features = false }
>>>>>>> 5519b614

[workspace.lints.clippy]
# Detects large stack-allocated futures that may cause stack overflow crashes (see threshold in clippy.toml)
large_futures = "warn"
used_underscore_binding = "warn"
or_fun_call = "warn"
unnecessary_lazy_evaluations = "warn"
uninlined_format_args = "warn"
inefficient_to_string = "warn"
# https://github.com/apache/datafusion/issues/18503
needless_pass_by_value = "warn"

[workspace.lints.rust]
unexpected_cfgs = { level = "warn", check-cfg = [
    'cfg(datafusion_coop, values("tokio", "tokio_fallback", "per_stream"))',
    "cfg(tarpaulin)",
    "cfg(tarpaulin_include)",
] }
unused_qualifications = "deny"

# --------------------
# Compilation Profiles
# --------------------
#  A Cargo profile is a preset for the compiler/linker knobs that trade off:
# - Build time: how quickly code compiles and links
# - Runtime performance: how fast the resulting binaries execute
# - Binary size: how large the executables end up
# - Debuggability: how much debug information is preserved for debugging and profiling
#
# Profiles available:
# - dev: default debug build; fastest to compile, slowest to run, full debug info
#     for everyday development.
#     Run: cargo run
# - release: optimized build; slowest to compile, fastest to run, smallest
#     binaries for public releases.
#     Run: cargo run --release
# - release-nonlto: skips LTO, so it builds quicker while staying close to
#     release performance. It is useful when developing performance optimizations.
#     Run: cargo run --profile release-nonlto
# - profiling: inherits release optimizations but retains debug info to support
#     profiling tools and flamegraphs.
#     Run: cargo run --profile profiling
# - ci: derived from `dev` but disables incremental builds and strips dependency
#     symbols to keep CI artifacts small and reproducible.
#     Run: cargo run --profile ci
#
# If you want to optimize compilation, the `compile_profile` benchmark can be useful.
# See `benchmarks/README.md` for more details.
[profile.release]
codegen-units = 1
lto = true
strip = true      # Eliminate debug information to minimize binary size

[profile.release-nonlto]
codegen-units = 16
debug-assertions = false
incremental = false
inherits = "release"
lto = false
opt-level = 3
overflow-checks = false
rpath = false
strip = false            # Retain debug info for flamegraphs

[profile.ci]
debug = false
inherits = "dev"
incremental = false

# This rule applies to every package except workspace members (dependencies
# such as `arrow` and `tokio`). It disables debug info and related features on
# dependencies so their binaries stay smaller, improving cache reuse.
[profile.ci.package."*"]
debug = false
debug-assertions = false
strip = "debuginfo"
incremental = false

[profile.profiling]
inherits = "release"
debug = true
strip = false<|MERGE_RESOLUTION|>--- conflicted
+++ resolved
@@ -103,13 +103,8 @@
 arrow-ipc = { version = "57.1.0", default-features = false, features = [
     "lz4",
 ] }
-<<<<<<< HEAD
-arrow-ord = { version = "57.0.0", default-features = false }
-arrow-schema = { version = "57.0.0", default-features = false, features = ["canonical_extension_types"] }
-=======
 arrow-ord = { version = "57.1.0", default-features = false }
-arrow-schema = { version = "57.1.0", default-features = false }
->>>>>>> 5519b614
+arrow-schema = { version = "57.1.0", default-features = false, features = ["canonical_extension_types"] }
 async-trait = "0.1.89"
 bigdecimal = "0.4.8"
 bytes = "1.11"
@@ -193,11 +188,8 @@
 testcontainers-modules = { version = "0.13" }
 tokio = { version = "1.48", features = ["macros", "rt", "sync"] }
 url = "2.5.7"
-<<<<<<< HEAD
 uuid = { version = "1.18", features = ["v4"] }
-=======
 zstd = { version = "0.13", default-features = false }
->>>>>>> 5519b614
 
 [workspace.lints.clippy]
 # Detects large stack-allocated futures that may cause stack overflow crashes (see threshold in clippy.toml)
